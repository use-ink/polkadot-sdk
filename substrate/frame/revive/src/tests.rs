// This file is part of Substrate.

// Copyright (C) Parity Technologies (UK) Ltd.
// SPDX-License-Identifier: Apache-2.0

// Licensed under the Apache License, Version 2.0 (the "License");
// you may not use this file except in compliance with the License.
// You may obtain a copy of the License at
//
// 	http://www.apache.org/licenses/LICENSE-2.0
//
// Unless required by applicable law or agreed to in writing, software
// distributed under the License is distributed on an "AS IS" BASIS,
// WITHOUT WARRANTIES OR CONDITIONS OF ANY KIND, either express or implied.
// See the License for the specific language governing permissions and
// limitations under the License.

mod pallet_dummy;
mod precompiles;
mod pvm;

use crate::{
	self as pallet_revive, test_utils::*, AccountId32Mapper, BalanceOf, BalanceWithDust,
	CodeInfoOf, Config, Origin, Pallet,
};
use frame_support::{
	assert_ok, derive_impl,
	pallet_prelude::EnsureOrigin,
	parameter_types,
	traits::{ConstU32, ConstU64, FindAuthor, StorageVersion},
	weights::{constants::WEIGHT_REF_TIME_PER_SECOND, FixedFee, IdentityFee, Weight},
};
use pallet_transaction_payment::{ConstFeeMultiplier, Multiplier};
use sp_keystore::{testing::MemoryKeystore, KeystoreExt};
use sp_runtime::{
	traits::{BlakeTwo256, Convert, IdentityLookup, One},
	AccountId32, BuildStorage, Perbill,
};

type Block = frame_system::mocking::MockBlock<Test>;

frame_support::construct_runtime!(
	pub enum Test
	{
		System: frame_system,
		Balances: pallet_balances,
		Timestamp: pallet_timestamp,
		Utility: pallet_utility,
		Contracts: pallet_revive,
		Proxy: pallet_proxy,
		TransactionPayment: pallet_transaction_payment,
		Dummy: pallet_dummy
	}
);

#[macro_export]
macro_rules! assert_return_code {
	( $x:expr , $y:expr $(,)? ) => {{
		assert_eq!(u32::from_le_bytes($x.data[..].try_into().unwrap()), $y as u32);
	}};
}

#[macro_export]
macro_rules! assert_refcount {
	( $code_hash:expr , $should:expr $(,)? ) => {{
		let is = crate::CodeInfoOf::<Test>::get($code_hash).map(|m| m.refcount()).unwrap();
		assert_eq!(is, $should);
	}};
}

pub mod test_utils {
	use super::{
		BalanceWithDust, CodeHashLockupDepositPercent, Contracts, DepositPerByte, DepositPerItem,
		Test,
	};
	use crate::{
		address::AddressMapper, exec::AccountIdOf, AccountInfo, AccountInfoOf, BalanceOf, CodeInfo,
		CodeInfoOf, Config, ContractInfo, PristineCode,
	};
	use codec::{Encode, MaxEncodedLen};
	use frame_support::traits::fungible::{InspectHold, Mutate};
	use sp_core::H160;

	pub fn place_contract(address: &AccountIdOf<Test>, code_hash: sp_core::H256) {
		set_balance(address, Contracts::min_balance() * 10);
		<CodeInfoOf<Test>>::insert(code_hash, CodeInfo::new(address.clone()));
		let address =
			<<Test as Config>::AddressMapper as AddressMapper<Test>>::to_address(&address);
		let contract = <ContractInfo<Test>>::new(&address, 0, code_hash).unwrap();
		AccountInfo::<Test>::insert_contract(&address, contract);
	}
	pub fn set_balance(who: &AccountIdOf<Test>, amount: u64) {
		let _ = <Test as Config>::Currency::set_balance(who, amount);
	}
	pub fn get_balance(who: &AccountIdOf<Test>) -> u64 {
		<Test as Config>::Currency::free_balance(who)
	}
	pub fn get_balance_on_hold(
		reason: &<Test as Config>::RuntimeHoldReason,
		who: &AccountIdOf<Test>,
	) -> u64 {
		<Test as Config>::Currency::balance_on_hold(reason.into(), who)
	}
	pub fn get_contract(addr: &H160) -> ContractInfo<Test> {
		get_contract_checked(addr).unwrap()
	}
	pub fn get_contract_checked(addr: &H160) -> Option<ContractInfo<Test>> {
		AccountInfo::<Test>::load_contract(addr)
	}
	pub fn get_code_deposit(code_hash: &sp_core::H256) -> BalanceOf<Test> {
		crate::CodeInfoOf::<Test>::get(code_hash).unwrap().deposit()
	}
	pub fn lockup_deposit(code_hash: &sp_core::H256) -> BalanceOf<Test> {
		CodeHashLockupDepositPercent::get().mul_ceil(get_code_deposit(code_hash)).into()
	}
	pub fn contract_base_deposit(addr: &H160) -> BalanceOf<Test> {
		let contract_info = self::get_contract(&addr);
		let info_size = contract_info.encoded_size() as u64;
		let code_deposit = CodeHashLockupDepositPercent::get()
			.mul_ceil(get_code_deposit(&contract_info.code_hash));
		let deposit = DepositPerByte::get()
			.saturating_mul(info_size)
			.saturating_add(DepositPerItem::get())
			.saturating_add(code_deposit);
		let immutable_size = contract_info.immutable_data_len() as u64;
		if immutable_size > 0 {
			let immutable_deposit = DepositPerByte::get()
				.saturating_mul(immutable_size)
				.saturating_add(DepositPerItem::get());
			deposit.saturating_add(immutable_deposit)
		} else {
			deposit
		}
	}
	pub fn expected_deposit(code_len: usize) -> u64 {
		// For code_info, the deposit for max_encoded_len is taken.
		let code_info_len = CodeInfo::<Test>::max_encoded_len() as u64;
		// Calculate deposit to be reserved.
		// We add 2 storage items: one for code, other for code_info
		DepositPerByte::get().saturating_mul(code_len as u64 + code_info_len) +
			DepositPerItem::get().saturating_mul(2)
	}
	pub fn ensure_stored(code_hash: sp_core::H256) -> usize {
		// Assert that code_info is stored
		assert!(CodeInfoOf::<Test>::contains_key(&code_hash));
		// Assert that contract code is stored, and get its size.
		PristineCode::<Test>::try_get(&code_hash).unwrap().len()
	}
	pub fn u256_bytes(u: u64) -> [u8; 32] {
		let mut buffer = [0u8; 32];
		let bytes = u.to_le_bytes();
		buffer[..8].copy_from_slice(&bytes);
		buffer
	}

	pub fn set_balance_with_dust(address: &H160, value: BalanceWithDust<BalanceOf<Test>>) {
		use frame_support::traits::Currency;
		let ed = <Test as Config>::Currency::minimum_balance();
		let (value, dust) = value.deconstruct();
		let account_id = <Test as Config>::AddressMapper::to_account_id(&address);
		<Test as Config>::Currency::set_balance(&account_id, ed + value);
		if dust > 0 {
			AccountInfoOf::<Test>::mutate(&address, |account| {
				if let Some(account) = account {
					account.dust = dust;
				} else {
					*account = Some(AccountInfo { dust, ..Default::default() });
				}
			});
		}
	}
}

pub(crate) mod builder {
	use super::Test;
	use crate::{
		test_utils::{builder::*, ALICE},
		tests::RuntimeOrigin,
		Code,
	};
	use sp_core::{H160, H256};

	pub fn bare_instantiate(code: Code) -> BareInstantiateBuilder<Test> {
		BareInstantiateBuilder::<Test>::bare_instantiate(RuntimeOrigin::signed(ALICE), code)
	}

	pub fn bare_call(dest: H160) -> BareCallBuilder<Test> {
		BareCallBuilder::<Test>::bare_call(RuntimeOrigin::signed(ALICE), dest)
	}

	pub fn instantiate_with_code(code: Vec<u8>) -> InstantiateWithCodeBuilder<Test> {
		InstantiateWithCodeBuilder::<Test>::instantiate_with_code(
			RuntimeOrigin::signed(ALICE),
			code,
		)
	}

	pub fn instantiate(code_hash: H256) -> InstantiateBuilder<Test> {
		InstantiateBuilder::<Test>::instantiate(RuntimeOrigin::signed(ALICE), code_hash)
	}

	pub fn call(dest: H160) -> CallBuilder<Test> {
		CallBuilder::<Test>::call(RuntimeOrigin::signed(ALICE), dest)
	}

	pub fn eth_call(dest: H160) -> EthCallBuilder<Test> {
		EthCallBuilder::<Test>::eth_call(RuntimeOrigin::signed(ALICE), dest)
	}
}

impl Test {
	pub fn set_unstable_interface(unstable_interface: bool) {
		UNSTABLE_INTERFACE.with(|v| *v.borrow_mut() = unstable_interface);
	}
}

parameter_types! {
	pub BlockWeights: frame_system::limits::BlockWeights =
		frame_system::limits::BlockWeights::simple_max(
			Weight::from_parts(2 * WEIGHT_REF_TIME_PER_SECOND, u64::MAX),
		);
	pub static ExistentialDeposit: u64 = 1;
}

#[derive_impl(frame_system::config_preludes::TestDefaultConfig)]
impl frame_system::Config for Test {
	type Block = Block;
	type BlockWeights = BlockWeights;
	type AccountId = AccountId32;
	type Lookup = IdentityLookup<Self::AccountId>;
	type AccountData = pallet_balances::AccountData<u64>;
}

#[derive_impl(pallet_balances::config_preludes::TestDefaultConfig)]
impl pallet_balances::Config for Test {
	type ExistentialDeposit = ExistentialDeposit;
	type ReserveIdentifier = [u8; 8];
	type AccountStore = System;
}

#[derive_impl(pallet_timestamp::config_preludes::TestDefaultConfig)]
impl pallet_timestamp::Config for Test {}

impl pallet_utility::Config for Test {
	type RuntimeEvent = RuntimeEvent;
	type RuntimeCall = RuntimeCall;
	type PalletsOrigin = OriginCaller;
	type WeightInfo = ();
}

impl pallet_proxy::Config for Test {
	type RuntimeEvent = RuntimeEvent;
	type RuntimeCall = RuntimeCall;
	type Currency = Balances;
	type ProxyType = ();
	type ProxyDepositBase = ConstU64<1>;
	type ProxyDepositFactor = ConstU64<1>;
	type MaxProxies = ConstU32<32>;
	type WeightInfo = ();
	type MaxPending = ConstU32<32>;
	type CallHasher = BlakeTwo256;
	type AnnouncementDepositBase = ConstU64<1>;
	type AnnouncementDepositFactor = ConstU64<1>;
	type BlockNumberProvider = frame_system::Pallet<Test>;
}

parameter_types! {
	pub FeeMultiplier: Multiplier = Multiplier::one();
}

#[derive_impl(pallet_transaction_payment::config_preludes::TestDefaultConfig)]
impl pallet_transaction_payment::Config for Test {
	type OnChargeTransaction = pallet_transaction_payment::FungibleAdapter<Balances, ()>;
	type WeightToFee = IdentityFee<<Self as pallet_balances::Config>::Balance>;
	type LengthToFee = FixedFee<100, <Self as pallet_balances::Config>::Balance>;
	type FeeMultiplierUpdate = ConstFeeMultiplier<FeeMultiplier>;
}

impl pallet_dummy::Config for Test {}

parameter_types! {
	pub static DepositPerByte: BalanceOf<Test> = 1;
	pub const DepositPerItem: BalanceOf<Test> = 2;
	pub const CodeHashLockupDepositPercent: Perbill = Perbill::from_percent(30);
	pub static ChainId: u64 = 448;
}

impl Convert<Weight, BalanceOf<Self>> for Test {
	fn convert(w: Weight) -> BalanceOf<Self> {
		w.ref_time()
	}
}

parameter_types! {
	pub static UploadAccount: Option<<Test as frame_system::Config>::AccountId> = None;
	pub static InstantiateAccount: Option<<Test as frame_system::Config>::AccountId> = None;
}

pub struct EnsureAccount<T, A>(core::marker::PhantomData<(T, A)>);
impl<T: Config, A: sp_core::Get<Option<crate::AccountIdOf<T>>>>
	EnsureOrigin<<T as frame_system::Config>::RuntimeOrigin> for EnsureAccount<T, A>
where
	<T as frame_system::Config>::AccountId: From<AccountId32>,
{
	type Success = T::AccountId;

	fn try_origin(o: T::RuntimeOrigin) -> Result<Self::Success, T::RuntimeOrigin> {
		let who = <frame_system::EnsureSigned<_> as EnsureOrigin<_>>::try_origin(o.clone())?;
		if matches!(A::get(), Some(a) if who != a) {
			return Err(o);
		}

		Ok(who)
	}

	#[cfg(feature = "runtime-benchmarks")]
	fn try_successful_origin() -> Result<T::RuntimeOrigin, ()> {
		Err(())
	}
}
parameter_types! {
	pub static UnstableInterface: bool = true;
	pub CheckingAccount: AccountId32 = BOB.clone();
}

impl FindAuthor<<Test as frame_system::Config>::AccountId> for Test {
	fn find_author<'a, I>(_digests: I) -> Option<<Test as frame_system::Config>::AccountId>
	where
		I: 'a + IntoIterator<Item = (frame_support::ConsensusEngineId, &'a [u8])>,
	{
		Some(EVE)
	}
}

#[derive_impl(crate::config_preludes::TestDefaultConfig)]
impl Config for Test {
	type Time = Timestamp;
	type AddressMapper = AccountId32Mapper<Self>;
	type Currency = Balances;
	type DepositPerByte = DepositPerByte;
	type DepositPerItem = DepositPerItem;
	type UnsafeUnstableInterface = UnstableInterface;
	type UploadOrigin = EnsureAccount<Self, UploadAccount>;
	type InstantiateOrigin = EnsureAccount<Self, InstantiateAccount>;
	type CodeHashLockupDepositPercent = CodeHashLockupDepositPercent;
	type ChainId = ChainId;
	type FindAuthor = Test;
	type Precompiles = (precompiles::WithInfo<Self>, precompiles::NoInfo<Self>);
}

impl TryFrom<RuntimeCall> for crate::Call<Test> {
	type Error = ();

	fn try_from(value: RuntimeCall) -> Result<Self, Self::Error> {
		match value {
			RuntimeCall::Contracts(call) => Ok(call),
			_ => Err(()),
		}
	}
}

pub struct ExtBuilder {
	existential_deposit: u64,
	storage_version: Option<StorageVersion>,
	code_hashes: Vec<sp_core::H256>,
}

impl Default for ExtBuilder {
	fn default() -> Self {
		Self {
			existential_deposit: ExistentialDeposit::get(),
			storage_version: None,
			code_hashes: vec![],
		}
	}
}

impl ExtBuilder {
	pub fn existential_deposit(mut self, existential_deposit: u64) -> Self {
		self.existential_deposit = existential_deposit;
		self
	}
	pub fn with_code_hashes(mut self, code_hashes: Vec<sp_core::H256>) -> Self {
		self.code_hashes = code_hashes;
		self
	}
	pub fn set_associated_consts(&self) {
		EXISTENTIAL_DEPOSIT.with(|v| *v.borrow_mut() = self.existential_deposit);
	}
	pub fn build(self) -> sp_io::TestExternalities {
		sp_tracing::try_init_simple();
		self.set_associated_consts();
		let mut t = frame_system::GenesisConfig::<Test>::default().build_storage().unwrap();
		let checking_account = Pallet::<Test>::checking_account();

		pallet_balances::GenesisConfig::<Test> {
			balances: vec![(checking_account.clone(), 1_000_000_000_000)],
			..Default::default()
		}
		.assimilate_storage(&mut t)
		.unwrap();

		crate::GenesisConfig::<Test>::default().assimilate_storage(&mut t).unwrap();
		let mut ext = sp_io::TestExternalities::new(t);
		ext.register_extension(KeystoreExt::new(MemoryKeystore::new()));
		ext.execute_with(|| {
			use frame_support::traits::OnGenesis;

			Pallet::<Test>::on_genesis();
			if let Some(storage_version) = self.storage_version {
				storage_version.put::<Pallet<Test>>();
			}
			System::set_block_number(1)
		});
		ext.execute_with(|| {
			for code_hash in self.code_hashes {
				CodeInfoOf::<Test>::insert(code_hash, crate::CodeInfo::new(ALICE));
			}
		});
		ext.execute_with(|| {
			assert_ok!(Pallet::<Test>::map_account(RuntimeOrigin::signed(checking_account)));
		});
		ext
	}
}

fn initialize_block(number: u64) {
	System::reset_events();
	System::initialize(&number, &[0u8; 32].into(), &Default::default());
}

impl Default for Origin<Test> {
	fn default() -> Self {
		Self::Signed(ALICE)
	}
<<<<<<< HEAD
}

#[test]
fn transfer_with_dust_works() {
	struct TestCase {
		description: &'static str,
		from_balance: BalanceWithDust<u64>,
		to_balance: BalanceWithDust<u64>,
		amount: BalanceWithDust<u64>,
		expected_from_balance: BalanceWithDust<u64>,
		expected_to_balance: BalanceWithDust<u64>,
		total_issuance_diff: i64,
	}

	let plank: u32 = <Test as Config>::NativeToEthRatio::get();

	let test_cases = vec![
		TestCase {
			description: "without dust",
			from_balance: BalanceWithDust::new_unchecked::<Test>(100, 0),
			to_balance: BalanceWithDust::new_unchecked::<Test>(0, 0),
			amount: BalanceWithDust::new_unchecked::<Test>(1, 0),
			expected_from_balance: BalanceWithDust::new_unchecked::<Test>(99, 0),
			expected_to_balance: BalanceWithDust::new_unchecked::<Test>(1, 0),
			total_issuance_diff: 0,
		},
		TestCase {
			description: "with dust",
			from_balance: BalanceWithDust::new_unchecked::<Test>(100, 0),
			to_balance: BalanceWithDust::new_unchecked::<Test>(0, 0),
			amount: BalanceWithDust::new_unchecked::<Test>(1, 10),
			expected_from_balance: BalanceWithDust::new_unchecked::<Test>(98, plank - 10),
			expected_to_balance: BalanceWithDust::new_unchecked::<Test>(1, 10),
			total_issuance_diff: 1,
		},
		TestCase {
			description: "just dust",
			from_balance: BalanceWithDust::new_unchecked::<Test>(100, 0),
			to_balance: BalanceWithDust::new_unchecked::<Test>(0, 0),
			amount: BalanceWithDust::new_unchecked::<Test>(0, 10),
			expected_from_balance: BalanceWithDust::new_unchecked::<Test>(99, plank - 10),
			expected_to_balance: BalanceWithDust::new_unchecked::<Test>(0, 10),
			total_issuance_diff: 1,
		},
		TestCase {
			description: "with existing dust",
			from_balance: BalanceWithDust::new_unchecked::<Test>(100, 5),
			to_balance: BalanceWithDust::new_unchecked::<Test>(0, plank - 5),
			amount: BalanceWithDust::new_unchecked::<Test>(1, 10),
			expected_from_balance: BalanceWithDust::new_unchecked::<Test>(98, plank - 5),
			expected_to_balance: BalanceWithDust::new_unchecked::<Test>(2, 5),
			total_issuance_diff: 0,
		},
		TestCase {
			description: "with enough existing dust",
			from_balance: BalanceWithDust::new_unchecked::<Test>(100, 10),
			to_balance: BalanceWithDust::new_unchecked::<Test>(0, plank - 10),
			amount: BalanceWithDust::new_unchecked::<Test>(1, 10),
			expected_from_balance: BalanceWithDust::new_unchecked::<Test>(99, 0),
			expected_to_balance: BalanceWithDust::new_unchecked::<Test>(2, 0),
			total_issuance_diff: -1,
		},
		TestCase {
			description: "receiver dust less than 1 plank",
			from_balance: BalanceWithDust::new_unchecked::<Test>(100, plank / 10),
			to_balance: BalanceWithDust::new_unchecked::<Test>(0, plank / 2),
			amount: BalanceWithDust::new_unchecked::<Test>(1, plank / 10 * 3),
			expected_from_balance: BalanceWithDust::new_unchecked::<Test>(98, plank / 10 * 8),
			expected_to_balance: BalanceWithDust::new_unchecked::<Test>(1, plank / 10 * 8),
			total_issuance_diff: 1,
		},
	];

	for TestCase {
		description,
		from_balance,
		to_balance,
		amount,
		expected_from_balance,
		expected_to_balance,
		total_issuance_diff,
	} in test_cases.into_iter()
	{
		ExtBuilder::default().build().execute_with(|| {
			test_utils::set_balance_with_dust(&ALICE_ADDR, from_balance);
			test_utils::set_balance_with_dust(&BOB_ADDR, to_balance);

			let total_issuance = <Test as Config>::Currency::total_issuance();
			let evm_value = Pallet::<Test>::convert_native_to_evm(amount);

			let (value, dust) = amount.deconstruct();
			assert_eq!(Pallet::<Test>::has_dust(evm_value), !dust.is_zero());
			assert_eq!(Pallet::<Test>::has_balance(evm_value), !value.is_zero());

			let result =
				builder::bare_call(BOB_ADDR).evm_value(evm_value).build_and_unwrap_result();
			assert_eq!(result, Default::default(), "{description} tx failed");

			assert_eq!(
				Pallet::<Test>::evm_balance(&ALICE_ADDR),
				Pallet::<Test>::convert_native_to_evm(expected_from_balance),
				"{description}: invalid from balance"
			);

			assert_eq!(
				Pallet::<Test>::evm_balance(&BOB_ADDR),
				Pallet::<Test>::convert_native_to_evm(expected_to_balance),
				"{description}: invalid to balance"
			);

			assert_eq!(
				total_issuance as i64 - total_issuance_diff,
				<Test as Config>::Currency::total_issuance() as i64,
				"{description}: total issuance should match"
			);
		});
	}
}

#[test]
fn eth_call_transfer_with_dust_works() {
	let (binary, _) = compile_module("dummy").unwrap();
	ExtBuilder::default().existential_deposit(200).build().execute_with(|| {
		let _ = <Test as Config>::Currency::set_balance(&ALICE, 1_000_000);
		let Contract { addr, .. } =
			builder::bare_instantiate(Code::Upload(binary)).build_and_unwrap_contract();

		let balance =
			Pallet::<Test>::convert_native_to_evm(BalanceWithDust::new_unchecked::<Test>(100, 10));
		assert_ok!(builder::eth_call(addr).value(balance).build());

		assert_eq!(Pallet::<Test>::evm_balance(&addr), balance);
	});
}

#[test]
fn contract_call_transfer_with_dust_works() {
	let (binary_caller, _code_hash_caller) = compile_module("call_with_value").unwrap();
	let (binary_callee, _code_hash_callee) = compile_module("dummy").unwrap();
	ExtBuilder::default().existential_deposit(200).build().execute_with(|| {
		let _ = <Test as Config>::Currency::set_balance(&ALICE, 1_000_000);
		let Contract { addr: addr_caller, .. } =
			builder::bare_instantiate(Code::Upload(binary_caller))
				.native_value(200)
				.build_and_unwrap_contract();
		let Contract { addr: addr_callee, .. } =
			builder::bare_instantiate(Code::Upload(binary_callee)).build_and_unwrap_contract();

		let balance =
			Pallet::<Test>::convert_native_to_evm(BalanceWithDust::new_unchecked::<Test>(100, 10));
		assert_ok!(builder::call(addr_caller).data((balance, addr_callee).encode()).build());

		assert_eq!(Pallet::<Test>::evm_balance(&addr_callee), balance);
	});
}

#[test]
fn deposit_limit_enforced_on_plain_transfer() {
	ExtBuilder::default().existential_deposit(200).build().execute_with(|| {
		let _ = <Test as Config>::Currency::set_balance(&ALICE, 1_000_000);
		let _ = <Test as Config>::Currency::set_balance(&BOB, 1_000_000);

		// sending balance to a new account should fail when the limit is lower than the ed
		let result = builder::bare_call(CHARLIE_ADDR)
			.native_value(1)
			.storage_deposit_limit(190.into())
			.build();
		assert_err!(result.result, <Error<Test>>::StorageDepositLimitExhausted);
		assert_eq!(result.storage_deposit, StorageDeposit::Charge(0));
		assert_eq!(test_utils::get_balance(&CHARLIE), 0);

		// works when the account is prefunded
		let result = builder::bare_call(BOB_ADDR)
			.native_value(1)
			.storage_deposit_limit(0.into())
			.build();
		assert_ok!(result.result);
		assert_eq!(result.storage_deposit, StorageDeposit::Charge(0));
		assert_eq!(test_utils::get_balance(&BOB), 1_000_001);

		// also works allowing enough deposit
		let result = builder::bare_call(CHARLIE_ADDR)
			.native_value(1)
			.storage_deposit_limit(200.into())
			.build();
		assert_ok!(result.result);
		assert_eq!(result.storage_deposit, StorageDeposit::Charge(200));
		assert_eq!(test_utils::get_balance(&CHARLIE), 201);
	});
}

#[test]
fn instantiate_and_call_and_deposit_event() {
	let (binary, code_hash) = compile_module("event_and_return_on_deploy").unwrap();

	ExtBuilder::default().existential_deposit(1).build().execute_with(|| {
		let _ = <Test as Config>::Currency::set_balance(&ALICE, 1_000_000);
		let min_balance = Contracts::min_balance();
		let value = 100;

		// We determine the storage deposit limit after uploading because it depends on ALICEs
		// free balance which is changed by uploading a module.
		assert_ok!(Contracts::upload_code(
			RuntimeOrigin::signed(ALICE),
			binary,
			deposit_limit::<Test>(),
		));

		// Drop previous events
		initialize_block(2);

		// Check at the end to get hash on error easily
		let Contract { addr, account_id } = builder::bare_instantiate(Code::Existing(code_hash))
			.native_value(value)
			.build_and_unwrap_contract();
		assert!(AccountInfoOf::<Test>::contains_key(&addr));

		let hold_balance = test_utils::contract_base_deposit(&addr);

		assert_eq!(
			System::events(),
			vec![
				EventRecord {
					phase: Phase::Initialization,
					event: RuntimeEvent::System(frame_system::Event::NewAccount {
						account: account_id.clone()
					}),
					topics: vec![],
				},
				EventRecord {
					phase: Phase::Initialization,
					event: RuntimeEvent::Balances(pallet_balances::Event::Endowed {
						account: account_id.clone(),
						free_balance: min_balance,
					}),
					topics: vec![],
				},
				EventRecord {
					phase: Phase::Initialization,
					event: RuntimeEvent::Balances(pallet_balances::Event::Transfer {
						from: ALICE,
						to: account_id.clone(),
						amount: min_balance,
					}),
					topics: vec![],
				},
				EventRecord {
					phase: Phase::Initialization,
					event: RuntimeEvent::Balances(pallet_balances::Event::Transfer {
						from: ALICE,
						to: account_id.clone(),
						amount: value,
					}),
					topics: vec![],
				},
				EventRecord {
					phase: Phase::Initialization,
					event: RuntimeEvent::Contracts(crate::Event::ContractEmitted {
						contract: addr,
						data: vec![1, 2, 3, 4],
						topics: vec![H256::repeat_byte(42)],
					}),
					topics: vec![],
				},
				EventRecord {
					phase: Phase::Initialization,
					event: RuntimeEvent::Contracts(crate::Event::Instantiated {
						deployer: ALICE_ADDR,
						contract: addr
					}),
					topics: vec![],
				},
				EventRecord {
					phase: Phase::Initialization,
					event: RuntimeEvent::Balances(pallet_balances::Event::TransferAndHold {
						reason: <Test as Config>::RuntimeHoldReason::Contracts(
							HoldReason::StorageDepositReserve,
						),
						source: ALICE,
						dest: account_id.clone(),
						transferred: hold_balance,
					}),
					topics: vec![],
				},
			]
		);
	});
}

#[test]
fn create1_address_from_extrinsic() {
	let (binary, code_hash) = compile_module("dummy").unwrap();

	ExtBuilder::default().existential_deposit(1).build().execute_with(|| {
		let _ = <Test as Config>::Currency::set_balance(&ALICE, 1_000_000);

		assert_ok!(Contracts::upload_code(
			RuntimeOrigin::signed(ALICE),
			binary.clone(),
			deposit_limit::<Test>(),
		));

		assert_eq!(System::account_nonce(&ALICE), 0);
		System::inc_account_nonce(&ALICE);

		for nonce in 1..3 {
			let Contract { addr, .. } = builder::bare_instantiate(Code::Existing(code_hash))
				.salt(None)
				.build_and_unwrap_contract();
			assert!(AccountInfoOf::<Test>::contains_key(&addr));
			assert_eq!(
				addr,
				create1(&<Test as Config>::AddressMapper::to_address(&ALICE), nonce - 1)
			);
		}
		assert_eq!(System::account_nonce(&ALICE), 3);

		for nonce in 3..6 {
			let Contract { addr, .. } = builder::bare_instantiate(Code::Upload(binary.clone()))
				.salt(None)
				.build_and_unwrap_contract();
			assert!(AccountInfoOf::<Test>::contains_key(&addr));
			assert_eq!(
				addr,
				create1(&<Test as Config>::AddressMapper::to_address(&ALICE), nonce - 1)
			);
		}
		assert_eq!(System::account_nonce(&ALICE), 6);
	});
}

#[test]
fn deposit_event_max_value_limit() {
	let (binary, _code_hash) = compile_module("event_size").unwrap();

	ExtBuilder::default().existential_deposit(50).build().execute_with(|| {
		// Create
		let _ = <Test as Config>::Currency::set_balance(&ALICE, 1_000_000);
		let Contract { addr, .. } = builder::bare_instantiate(Code::Upload(binary))
			.native_value(30_000)
			.build_and_unwrap_contract();

		// Call contract with allowed storage value.
		assert_ok!(builder::call(addr)
			.gas_limit(GAS_LIMIT.set_ref_time(GAS_LIMIT.ref_time() * 2)) // we are copying a huge buffer,
			.data(limits::PAYLOAD_BYTES.encode())
			.build());

		// Call contract with too large a storage value.
		assert_err_ignore_postinfo!(
			builder::call(addr).data((limits::PAYLOAD_BYTES + 1).encode()).build(),
			Error::<Test>::ValueTooLarge,
		);
	});
}

// Fail out of fuel (ref_time weight) in the engine.
#[test]
fn run_out_of_fuel_engine() {
	let (binary, _code_hash) = compile_module("run_out_of_gas").unwrap();
	ExtBuilder::default().existential_deposit(50).build().execute_with(|| {
		let min_balance = Contracts::min_balance();
		let _ = <Test as Config>::Currency::set_balance(&ALICE, 1_000_000);

		let Contract { addr, .. } = builder::bare_instantiate(Code::Upload(binary))
			.native_value(100 * min_balance)
			.build_and_unwrap_contract();

		// Call the contract with a fixed gas limit. It must run out of gas because it just
		// loops forever.
		assert_err_ignore_postinfo!(
			builder::call(addr)
				.gas_limit(Weight::from_parts(10_000_000_000, u64::MAX))
				.build(),
			Error::<Test>::OutOfGas,
		);
	});
}

// Fail out of fuel (ref_time weight) in the host.
#[test]
fn run_out_of_fuel_host() {
	use crate::precompiles::Precompile;
	use alloy_core::sol_types::SolInterface;
	use precompiles::{INoInfo, NoInfo};

	let precompile_addr = H160(NoInfo::<Test>::MATCHER.base_address());
	let input = INoInfo::INoInfoCalls::consumeMaxGas(INoInfo::consumeMaxGasCall {}).abi_encode();

	ExtBuilder::default().build().execute_with(|| {
		let _ = <Test as Config>::Currency::set_balance(&ALICE, 100_000_000_000);
		let result = builder::bare_call(precompile_addr).data(input).build().result;
		assert_err!(result, <Error<Test>>::OutOfGas);
	});
}

#[test]
fn gas_syncs_work() {
	let (code, _code_hash) = compile_module("gas_price_n").unwrap();
	ExtBuilder::default().existential_deposit(200).build().execute_with(|| {
		let _ = <Test as Config>::Currency::set_balance(&ALICE, 1_000_000);
		let contract = builder::bare_instantiate(Code::Upload(code)).build_and_unwrap_contract();

		let result = builder::bare_call(contract.addr).data(0u32.encode()).build();
		assert_ok!(result.result);
		let engine_consumed_noop = result.gas_consumed.ref_time();

		let result = builder::bare_call(contract.addr).data(1u32.encode()).build();
		assert_ok!(result.result.clone());
		assert!(!result.result.clone().unwrap().did_revert());
		let gas_consumed_once = result.gas_consumed.ref_time();
		let host_consumed_once = <Test as Config>::WeightInfo::caller_is_origin().ref_time();
		let engine_consumed_once = gas_consumed_once - host_consumed_once - engine_consumed_noop;

		let result = builder::bare_call(contract.addr).data(2u32.encode()).build();
		assert_ok!(result.result);
		let gas_consumed_twice = result.gas_consumed.ref_time();
		let host_consumed_twice = host_consumed_once * 2;
		let engine_consumed_twice = gas_consumed_twice - host_consumed_twice - engine_consumed_noop;

		// Second contract just repeats first contract's instructions twice.
		// If runtime syncs gas with the engine properly, this should pass.
		assert_eq!(engine_consumed_twice, engine_consumed_once * 2);
	});
}

/// Check that contracts with the same account id have different trie ids.
/// Check the `Nonce` storage item for more information.
#[test]
fn instantiate_unique_trie_id() {
	let (binary, code_hash) = compile_module("self_destruct").unwrap();

	ExtBuilder::default().existential_deposit(500).build().execute_with(|| {
		let _ = <Test as Config>::Currency::set_balance(&ALICE, 1_000_000);
		Contracts::upload_code(RuntimeOrigin::signed(ALICE), binary, deposit_limit::<Test>())
			.unwrap();

		// Instantiate the contract and store its trie id for later comparison.
		let Contract { addr, .. } =
			builder::bare_instantiate(Code::Existing(code_hash)).build_and_unwrap_contract();
		let trie_id = get_contract(&addr).trie_id;

		// Try to instantiate it again without termination should yield an error.
		assert_err_ignore_postinfo!(
			builder::instantiate(code_hash).build(),
			<Error<Test>>::DuplicateContract,
		);

		// Terminate the contract.
		assert_ok!(builder::call(addr).build());

		// Re-Instantiate after termination.
		assert_ok!(builder::instantiate(code_hash).build());

		// Trie ids shouldn't match or we might have a collision
		assert_ne!(trie_id, get_contract(&addr).trie_id);
	});
}

#[test]
fn storage_work() {
	let (code, _code_hash) = compile_module("storage").unwrap();

	ExtBuilder::default().build().execute_with(|| {
		let _ = <Test as Config>::Currency::set_balance(&ALICE, 1_000_000);
		let min_balance = Contracts::min_balance();
		let Contract { addr, .. } = builder::bare_instantiate(Code::Upload(code))
			.native_value(min_balance * 100)
			.build_and_unwrap_contract();

		builder::bare_call(addr).build_and_unwrap_result();
	});
}

#[test]
fn storage_max_value_limit() {
	let (binary, _code_hash) = compile_module("storage_size").unwrap();

	ExtBuilder::default().existential_deposit(50).build().execute_with(|| {
		// Create
		let _ = <Test as Config>::Currency::set_balance(&ALICE, 1_000_000);
		let Contract { addr, .. } = builder::bare_instantiate(Code::Upload(binary))
			.native_value(30_000)
			.build_and_unwrap_contract();
		get_contract(&addr);

		// Call contract with allowed storage value.
		assert_ok!(builder::call(addr)
			.gas_limit(GAS_LIMIT.set_ref_time(GAS_LIMIT.ref_time() * 2)) // we are copying a huge buffer
			.data(limits::PAYLOAD_BYTES.encode())
			.build());

		// Call contract with too large a storage value.
		assert_err_ignore_postinfo!(
			builder::call(addr).data((limits::PAYLOAD_BYTES + 1).encode()).build(),
			Error::<Test>::ValueTooLarge,
		);
	});
}

#[test]
fn clear_storage_on_zero_value() {
	let (code, _code_hash) = compile_module("clear_storage_on_zero_value").unwrap();

	ExtBuilder::default().build().execute_with(|| {
		let _ = <Test as Config>::Currency::set_balance(&ALICE, 1_000_000);
		let min_balance = Contracts::min_balance();
		let Contract { addr, .. } = builder::bare_instantiate(Code::Upload(code))
			.native_value(min_balance * 100)
			.build_and_unwrap_contract();

		builder::bare_call(addr).build_and_unwrap_result();
	});
}

#[test]
fn transient_storage_work() {
	let (code, _code_hash) = compile_module("transient_storage").unwrap();

	ExtBuilder::default().build().execute_with(|| {
		let _ = <Test as Config>::Currency::set_balance(&ALICE, 1_000_000);
		let min_balance = Contracts::min_balance();
		let Contract { addr, .. } = builder::bare_instantiate(Code::Upload(code))
			.native_value(min_balance * 100)
			.build_and_unwrap_contract();

		builder::bare_call(addr).build_and_unwrap_result();
	});
}

#[test]
fn transient_storage_limit_in_call() {
	let (binary_caller, _code_hash_caller) =
		compile_module("create_transient_storage_and_call").unwrap();
	let (binary_callee, _code_hash_callee) = compile_module("set_transient_storage").unwrap();
	ExtBuilder::default().build().execute_with(|| {
		let _ = <Test as Config>::Currency::set_balance(&ALICE, 1_000_000);

		// Create both contracts: Constructors do nothing.
		let Contract { addr: addr_caller, .. } =
			builder::bare_instantiate(Code::Upload(binary_caller)).build_and_unwrap_contract();
		let Contract { addr: addr_callee, .. } =
			builder::bare_instantiate(Code::Upload(binary_callee)).build_and_unwrap_contract();

		// Call contracts with storage values within the limit.
		// Caller and Callee contracts each set a transient storage value of size 100.
		assert_ok!(builder::call(addr_caller)
			.data((100u32, 100u32, &addr_callee).encode())
			.build(),);

		// Call a contract with a storage value that is too large.
		// Limit exceeded in the caller contract.
		assert_err_ignore_postinfo!(
			builder::call(addr_caller)
				.data((4u32 * 1024u32, 200u32, &addr_callee).encode())
				.build(),
			<Error<Test>>::OutOfTransientStorage,
		);

		// Call a contract with a storage value that is too large.
		// Limit exceeded in the callee contract.
		assert_err_ignore_postinfo!(
			builder::call(addr_caller)
				.data((50u32, 4 * 1024u32, &addr_callee).encode())
				.build(),
			<Error<Test>>::ContractTrapped
		);
	});
}

#[test]
fn deploy_and_call_other_contract() {
	let (caller_binary, _caller_code_hash) = compile_module("caller_contract").unwrap();
	let (callee_binary, callee_code_hash) = compile_module("return_with_data").unwrap();
	let code_load_weight = crate::vm::code_load_weight(callee_binary.len() as u32);

	ExtBuilder::default().existential_deposit(1).build().execute_with(|| {
		let min_balance = Contracts::min_balance();

		// Create
		let _ = <Test as Config>::Currency::set_balance(&ALICE, 1_000_000);
		let Contract { addr: caller_addr, account_id: caller_account } =
			builder::bare_instantiate(Code::Upload(caller_binary))
				.native_value(100_000)
				.build_and_unwrap_contract();

		let callee_addr = create2(
			&caller_addr,
			&callee_binary,
			&[0, 1, 34, 51, 68, 85, 102, 119], // hard coded in binary
			&[0u8; 32],
		);
		let callee_account = <Test as Config>::AddressMapper::to_account_id(&callee_addr);

		Contracts::upload_code(
			RuntimeOrigin::signed(ALICE),
			callee_binary,
			deposit_limit::<Test>(),
		)
		.unwrap();

		// Drop previous events
		initialize_block(2);

		// Call BOB contract, which attempts to instantiate and call the callee contract and
		// makes various assertions on the results from those calls.
		assert_ok!(builder::call(caller_addr)
			.data(
				(callee_code_hash, code_load_weight.ref_time(), code_load_weight.proof_size())
					.encode()
			)
			.build());

		assert_eq!(
			System::events(),
			vec![
				EventRecord {
					phase: Phase::Initialization,
					event: RuntimeEvent::System(frame_system::Event::NewAccount {
						account: callee_account.clone()
					}),
					topics: vec![],
				},
				EventRecord {
					phase: Phase::Initialization,
					event: RuntimeEvent::Balances(pallet_balances::Event::Endowed {
						account: callee_account.clone(),
						free_balance: min_balance,
					}),
					topics: vec![],
				},
				EventRecord {
					phase: Phase::Initialization,
					event: RuntimeEvent::Balances(pallet_balances::Event::Transfer {
						from: ALICE,
						to: callee_account.clone(),
						amount: min_balance,
					}),
					topics: vec![],
				},
				EventRecord {
					phase: Phase::Initialization,
					event: RuntimeEvent::Balances(pallet_balances::Event::Transfer {
						from: caller_account.clone(),
						to: callee_account.clone(),
						amount: 32768 // hardcoded in binary
					}),
					topics: vec![],
				},
				EventRecord {
					phase: Phase::Initialization,
					event: RuntimeEvent::Balances(pallet_balances::Event::Transfer {
						from: caller_account.clone(),
						to: callee_account.clone(),
						amount: 32768,
					}),
					topics: vec![],
				},
				EventRecord {
					phase: Phase::Initialization,
					event: RuntimeEvent::Balances(pallet_balances::Event::TransferAndHold {
						reason: <Test as Config>::RuntimeHoldReason::Contracts(
							HoldReason::StorageDepositReserve,
						),
						source: ALICE,
						dest: callee_account.clone(),
						transferred: 555,
					}),
					topics: vec![],
				},
			]
		);
	});
}

#[test]
fn delegate_call() {
	let (caller_binary, _caller_code_hash) = compile_module("delegate_call").unwrap();
	let (callee_binary, _callee_code_hash) = compile_module("delegate_call_lib").unwrap();

	ExtBuilder::default().existential_deposit(500).build().execute_with(|| {
		let _ = <Test as Config>::Currency::set_balance(&ALICE, 1_000_000);

		// Instantiate the 'caller'
		let Contract { addr: caller_addr, .. } =
			builder::bare_instantiate(Code::Upload(caller_binary))
				.native_value(300_000)
				.build_and_unwrap_contract();

		// Instantiate the 'callee'
		let Contract { addr: callee_addr, .. } =
			builder::bare_instantiate(Code::Upload(callee_binary))
				.native_value(100_000)
				.build_and_unwrap_contract();

		assert_ok!(builder::call(caller_addr)
			.value(1337)
			.data((callee_addr, u64::MAX, u64::MAX).encode())
			.build());
	});
}

#[test]
fn delegate_call_non_existant_is_noop() {
	let (caller_binary, _caller_code_hash) = compile_module("delegate_call_simple").unwrap();

	ExtBuilder::default().existential_deposit(500).build().execute_with(|| {
		let _ = <Test as Config>::Currency::set_balance(&ALICE, 1_000_000);

		// Instantiate the 'caller'
		let Contract { addr: caller_addr, .. } =
			builder::bare_instantiate(Code::Upload(caller_binary))
				.native_value(300_000)
				.build_and_unwrap_contract();

		assert_ok!(builder::call(caller_addr)
			.value(1337)
			.data((BOB_ADDR, u64::MAX, u64::MAX).encode())
			.build());

		assert_eq!(test_utils::get_balance(&BOB_FALLBACK), 0);
	});
}

#[test]
fn delegate_call_with_weight_limit() {
	let (caller_binary, _caller_code_hash) = compile_module("delegate_call").unwrap();
	let (callee_binary, _callee_code_hash) = compile_module("delegate_call_lib").unwrap();

	ExtBuilder::default().existential_deposit(500).build().execute_with(|| {
		let _ = <Test as Config>::Currency::set_balance(&ALICE, 1_000_000);

		// Instantiate the 'caller'
		let Contract { addr: caller_addr, .. } =
			builder::bare_instantiate(Code::Upload(caller_binary))
				.native_value(300_000)
				.build_and_unwrap_contract();

		// Instantiate the 'callee'
		let Contract { addr: callee_addr, .. } =
			builder::bare_instantiate(Code::Upload(callee_binary))
				.native_value(100_000)
				.build_and_unwrap_contract();

		// fails, not enough weight
		assert_err!(
			builder::bare_call(caller_addr)
				.native_value(1337)
				.data((callee_addr, 100u64, 100u64).encode())
				.build()
				.result,
			Error::<Test>::ContractTrapped,
		);

		assert_ok!(builder::call(caller_addr)
			.value(1337)
			.data((callee_addr, 500_000_000u64, 100_000u64).encode())
			.build());
	});
}

#[test]
fn delegate_call_with_deposit_limit() {
	let (caller_binary, _caller_code_hash) = compile_module("delegate_call_deposit_limit").unwrap();
	let (callee_binary, _callee_code_hash) = compile_module("delegate_call_lib").unwrap();

	ExtBuilder::default().existential_deposit(500).build().execute_with(|| {
		let _ = <Test as Config>::Currency::set_balance(&ALICE, 1_000_000);

		// Instantiate the 'caller'
		let Contract { addr: caller_addr, .. } =
			builder::bare_instantiate(Code::Upload(caller_binary))
				.native_value(300_000)
				.build_and_unwrap_contract();

		// Instantiate the 'callee'
		let Contract { addr: callee_addr, .. } =
			builder::bare_instantiate(Code::Upload(callee_binary))
				.native_value(100_000)
				.build_and_unwrap_contract();

		// Delegate call will write 1 storage and deposit of 2 (1 item) + 32 (bytes) is required.
		// + 32 + 16 for blake2_128concat
		// Fails, not enough deposit
		let ret = builder::bare_call(caller_addr)
			.native_value(1337)
			.data((callee_addr, 81u64).encode())
			.build_and_unwrap_result();
		assert_return_code!(ret, RuntimeReturnCode::OutOfResources);

		assert_ok!(builder::call(caller_addr)
			.value(1337)
			.data((callee_addr, 82u64).encode())
			.build());
	});
}

#[test]
fn transfer_expendable_cannot_kill_account() {
	let (binary, _code_hash) = compile_module("dummy").unwrap();
	ExtBuilder::default().existential_deposit(200).build().execute_with(|| {
		let _ = <Test as Config>::Currency::set_balance(&ALICE, 1_000_000);

		// Instantiate the BOB contract.
		let Contract { addr, .. } = builder::bare_instantiate(Code::Upload(binary))
			.native_value(1_000)
			.build_and_unwrap_contract();

		// Check that the BOB contract has been instantiated.
		get_contract(&addr);

		let account = <Test as Config>::AddressMapper::to_account_id(&addr);
		let total_balance = <Test as Config>::Currency::total_balance(&account);

		assert_eq!(
			test_utils::get_balance_on_hold(&HoldReason::StorageDepositReserve.into(), &account),
			test_utils::contract_base_deposit(&addr)
		);

		// Some or the total balance is held, so it can't be transferred.
		assert_err!(
			<<Test as Config>::Currency as Mutate<AccountId32>>::transfer(
				&account,
				&ALICE,
				total_balance,
				Preservation::Expendable,
			),
			TokenError::FundsUnavailable,
		);

		assert_eq!(<Test as Config>::Currency::total_balance(&account), total_balance);
	});
}

#[test]
fn cannot_self_destruct_through_draining() {
	let (binary, _code_hash) = compile_module("drain").unwrap();
	ExtBuilder::default().existential_deposit(200).build().execute_with(|| {
		let _ = <Test as Config>::Currency::set_balance(&ALICE, 1_000_000);
		let value = 1_000;
		let min_balance = Contracts::min_balance();

		// Instantiate the BOB contract.
		let Contract { addr, .. } = builder::bare_instantiate(Code::Upload(binary))
			.native_value(value)
			.build_and_unwrap_contract();
		let account = <Test as Config>::AddressMapper::to_account_id(&addr);

		// Check that the BOB contract has been instantiated.
		get_contract(&addr);

		// Call BOB which makes it send all funds to the zero address
		// The contract code asserts that the transfer fails with the correct error code
		assert_ok!(builder::call(addr).build());

		// Make sure the account wasn't remove by sending all free balance away.
		assert_eq!(
			<Test as Config>::Currency::total_balance(&account),
			value + test_utils::contract_base_deposit(&addr) + min_balance,
		);
	});
}

#[test]
fn cannot_self_destruct_through_storage_refund_after_price_change() {
	let (binary, _code_hash) = compile_module("store_call").unwrap();
	ExtBuilder::default().existential_deposit(200).build().execute_with(|| {
		let _ = <Test as Config>::Currency::set_balance(&ALICE, 1_000_000);
		let min_balance = Contracts::min_balance();

		// Instantiate the BOB contract.
		let contract = builder::bare_instantiate(Code::Upload(binary)).build_and_unwrap_contract();
		let info_deposit = test_utils::contract_base_deposit(&contract.addr);

		// Check that the contract has been instantiated and has the minimum balance
		assert_eq!(get_contract(&contract.addr).total_deposit(), info_deposit);
		assert_eq!(get_contract(&contract.addr).extra_deposit(), 0);
		assert_eq!(
			<Test as Config>::Currency::total_balance(&contract.account_id),
			info_deposit + min_balance
		);

		// Create 100 (16 + 32 bytes for key for blake128 concat) bytes of storage with a
		// price of per byte and a single storage item of price 2
		assert_ok!(builder::call(contract.addr).data(100u32.to_le_bytes().to_vec()).build());
		assert_eq!(get_contract(&contract.addr).total_deposit(), info_deposit + 100 + 16 + 32 + 2);

		// Increase the byte price and trigger a refund. This should not have any influence
		// because the removal is pro rata and exactly those 100 bytes should have been
		// removed as we didn't delete the key.
		DEPOSIT_PER_BYTE.with(|c| *c.borrow_mut() = 500);
		assert_ok!(builder::call(contract.addr).data(0u32.to_le_bytes().to_vec()).build());

		// Make sure the account wasn't removed by the refund
		assert_eq!(
			<Test as Config>::Currency::total_balance(&contract.account_id),
			get_contract(&contract.addr).total_deposit() + min_balance,
		);
		// + 1 because due to fixed point arithmetic we can sometimes refund
		// one unit to little
		assert_eq!(get_contract(&contract.addr).extra_deposit(), 16 + 32 + 2 + 1);
	});
}

#[test]
fn cannot_self_destruct_while_live() {
	let (binary, _code_hash) = compile_module("self_destruct").unwrap();
	ExtBuilder::default().existential_deposit(50).build().execute_with(|| {
		let _ = <Test as Config>::Currency::set_balance(&ALICE, 1_000_000);

		// Instantiate the BOB contract.
		let Contract { addr, .. } = builder::bare_instantiate(Code::Upload(binary))
			.native_value(100_000)
			.build_and_unwrap_contract();

		// Check that the BOB contract has been instantiated.
		get_contract(&addr);

		// Call BOB with input data, forcing it make a recursive call to itself to
		// self-destruct, resulting in a trap.
		assert_err_ignore_postinfo!(
			builder::call(addr).data(vec![0]).build(),
			Error::<Test>::ContractTrapped,
		);

		// Check that BOB is still there.
		get_contract(&addr);
	});
}

#[test]
fn self_destruct_works() {
	let (binary, code_hash) = compile_module("self_destruct").unwrap();
	ExtBuilder::default().existential_deposit(1_000).build().execute_with(|| {
		let _ = <Test as Config>::Currency::set_balance(&ALICE, 1_000_000);
		let _ = <Test as Config>::Currency::set_balance(&DJANGO_FALLBACK, 1_000_000);
		let min_balance = Contracts::min_balance();

		// Instantiate the BOB contract.
		let contract = builder::bare_instantiate(Code::Upload(binary))
			.native_value(100_000)
			.build_and_unwrap_contract();

		let hold_balance = test_utils::contract_base_deposit(&contract.addr);

		// Check that the BOB contract has been instantiated.
		let _ = get_contract(&contract.addr);

		// Drop all previous events
		initialize_block(2);

		// Call BOB without input data which triggers termination.
		assert_matches!(builder::call(contract.addr).build(), Ok(_));

		// Check that code is still there but refcount dropped to zero.
		assert_refcount!(&code_hash, 0);

		// Check that account is gone
		assert!(get_contract_checked(&contract.addr).is_none());
		assert_eq!(<Test as Config>::Currency::total_balance(&contract.account_id), 0);

		// Check that the beneficiary (django) got remaining balance.
		assert_eq!(
			<Test as Config>::Currency::free_balance(DJANGO_FALLBACK),
			1_000_000 + 100_000 + min_balance
		);

		// Check that the Alice is missing Django's benefit. Within ALICE's total balance
		// there's also the code upload deposit held.
		assert_eq!(
			<Test as Config>::Currency::total_balance(&ALICE),
			1_000_000 - (100_000 + min_balance)
		);

		pretty_assertions::assert_eq!(
			System::events(),
			vec![
				EventRecord {
					phase: Phase::Initialization,
					event: RuntimeEvent::Balances(pallet_balances::Event::TransferOnHold {
						reason: <Test as Config>::RuntimeHoldReason::Contracts(
							HoldReason::StorageDepositReserve,
						),
						source: contract.account_id.clone(),
						dest: ALICE,
						amount: hold_balance,
					}),
					topics: vec![],
				},
				EventRecord {
					phase: Phase::Initialization,
					event: RuntimeEvent::System(frame_system::Event::KilledAccount {
						account: contract.account_id.clone()
					}),
					topics: vec![],
				},
				EventRecord {
					phase: Phase::Initialization,
					event: RuntimeEvent::Balances(pallet_balances::Event::Transfer {
						from: contract.account_id.clone(),
						to: DJANGO_FALLBACK,
						amount: 100_000 + min_balance,
					}),
					topics: vec![],
				},
			],
		);
	});
}

// This tests that one contract cannot prevent another from self-destructing by sending it
// additional funds after it has been drained.
#[test]
fn destroy_contract_and_transfer_funds() {
	let (callee_binary, callee_code_hash) = compile_module("self_destruct").unwrap();
	let (caller_binary, _caller_code_hash) = compile_module("destroy_and_transfer").unwrap();

	ExtBuilder::default().existential_deposit(50).build().execute_with(|| {
		// Create code hash for bob to instantiate
		let _ = <Test as Config>::Currency::set_balance(&ALICE, 1_000_000);
		Contracts::upload_code(
			RuntimeOrigin::signed(ALICE),
			callee_binary.clone(),
			deposit_limit::<Test>(),
		)
		.unwrap();

		// This deploys the BOB contract, which in turn deploys the CHARLIE contract during
		// construction.
		let Contract { addr: addr_bob, .. } =
			builder::bare_instantiate(Code::Upload(caller_binary))
				.native_value(200_000)
				.data(callee_code_hash.as_ref().to_vec())
				.build_and_unwrap_contract();

		// Check that the CHARLIE contract has been instantiated.
		let salt = [47; 32]; // hard coded in fixture.
		let addr_charlie = create2(&addr_bob, &callee_binary, &[], &salt);
		get_contract(&addr_charlie);

		// Call BOB, which calls CHARLIE, forcing CHARLIE to self-destruct.
		assert_ok!(builder::call(addr_bob).data(addr_charlie.encode()).build());

		// Check that CHARLIE has moved on to the great beyond (ie. died).
		assert!(get_contract_checked(&addr_charlie).is_none());
	});
}

#[test]
fn cannot_self_destruct_in_constructor() {
	let (binary, _) = compile_module("self_destructing_constructor").unwrap();
	ExtBuilder::default().existential_deposit(50).build().execute_with(|| {
		let _ = <Test as Config>::Currency::set_balance(&ALICE, 1_000_000);

		// Fail to instantiate the BOB because the constructor calls seal_terminate.
		assert_err_ignore_postinfo!(
			builder::instantiate_with_code(binary).value(100_000).build(),
			Error::<Test>::TerminatedInConstructor,
		);
	});
}

#[test]
fn crypto_hash_keccak_256() {
	let (binary, _code_hash) = compile_module("crypto_hash_keccak_256").unwrap();

	ExtBuilder::default().existential_deposit(50).build().execute_with(|| {
		let _ = <Test as Config>::Currency::set_balance(&ALICE, 1_000_000);

		// Instantiate the CRYPTO_HASH_KECCAK_256 contract.
		let Contract { addr, .. } = builder::bare_instantiate(Code::Upload(binary))
			.native_value(100_000)
			.build_and_unwrap_contract();
		// Perform the call.
		let input = b"_DEAD_BEEF";
		use sp_io::hashing::*;
		// Wraps a hash function into a more dynamic form usable for testing.
		macro_rules! dyn_hash_fn {
			($name:ident) => {
				Box::new(|input| $name(input).as_ref().to_vec().into_boxed_slice())
			};
		}
		// The hash function and its associated output byte lengths.
		let hash_fn: Box<dyn Fn(&[u8]) -> Box<[u8]>> = dyn_hash_fn!(keccak_256);
		let expected_size: usize = 32;
		// Test the hash function for the input: "_DEAD_BEEF"
		let result = builder::bare_call(addr).data(input.to_vec()).build_and_unwrap_result();
		assert!(!result.did_revert());
		let expected = hash_fn(input.as_ref());
		assert_eq!(&result.data[..expected_size], &*expected);
	})
}

#[test]
fn transfer_return_code() {
	let (binary, _code_hash) = compile_module("transfer_return_code").unwrap();
	ExtBuilder::default().existential_deposit(50).build().execute_with(|| {
		let min_balance = Contracts::min_balance();
		let _ = <Test as Config>::Currency::set_balance(&ALICE, 1000 * min_balance);

		let contract = builder::bare_instantiate(Code::Upload(binary))
			.native_value(min_balance * 100)
			.build_and_unwrap_contract();

		// Contract has only the minimal balance so any transfer will fail.
		<Test as Config>::Currency::set_balance(&contract.account_id, min_balance);
		let result = builder::bare_call(contract.addr).build_and_unwrap_result();
		assert_return_code!(result, RuntimeReturnCode::TransferFailed);
	});
}

#[test]
fn call_return_code() {
	use test_utils::u256_bytes;

	let (caller_code, _caller_hash) = compile_module("call_return_code").unwrap();
	let (callee_code, _callee_hash) = compile_module("ok_trap_revert").unwrap();
	ExtBuilder::default().existential_deposit(50).build().execute_with(|| {
		let min_balance = Contracts::min_balance();
		let _ = <Test as Config>::Currency::set_balance(&ALICE, 1000 * min_balance);
		let _ = <Test as Config>::Currency::set_balance(&CHARLIE, 1000 * min_balance);

		let bob = builder::bare_instantiate(Code::Upload(caller_code))
			.native_value(min_balance * 100)
			.build_and_unwrap_contract();

		// BOB cannot pay the ed which is needed to pull DJANGO into existence
		// this does trap the caller instead of returning an error code
		// reasoning is that this error state does not exist on eth where
		// ed does not exist. We hide this fact from the contract.
		let result = builder::bare_call(bob.addr)
			.data((DJANGO_ADDR, u256_bytes(1)).encode())
			.origin(RuntimeOrigin::signed(BOB))
			.build();
		assert_err!(result.result, <Error<Test>>::StorageDepositNotEnoughFunds);

		// Contract calls into Django which is no valid contract
		// This will be a balance transfer into a new account
		// with more than the contract has which will make the transfer fail
		let value = Pallet::<Test>::convert_native_to_evm(min_balance * 200);
		let result = builder::bare_call(bob.addr)
			.data(
				AsRef::<[u8]>::as_ref(&DJANGO_ADDR)
					.iter()
					.chain(&value.to_little_endian())
					.cloned()
					.collect(),
			)
			.build_and_unwrap_result();
		assert_return_code!(result, RuntimeReturnCode::TransferFailed);

		// Sending below the minimum balance should result in success.
		// The ED is charged from the call origin.
		let alice_before = test_utils::get_balance(&ALICE_FALLBACK);
		assert_eq!(test_utils::get_balance(&DJANGO_FALLBACK), 0);

		let value = Pallet::<Test>::convert_native_to_evm(1u64);
		let result = builder::bare_call(bob.addr)
			.data(
				AsRef::<[u8]>::as_ref(&DJANGO_ADDR)
					.iter()
					.chain(&value.to_little_endian())
					.cloned()
					.collect(),
			)
			.build_and_unwrap_result();
		assert_return_code!(result, RuntimeReturnCode::Success);
		assert_eq!(test_utils::get_balance(&DJANGO_FALLBACK), min_balance + 1);
		assert_eq!(test_utils::get_balance(&ALICE_FALLBACK), alice_before - min_balance);

		let django = builder::bare_instantiate(Code::Upload(callee_code))
			.origin(RuntimeOrigin::signed(CHARLIE))
			.native_value(min_balance * 100)
			.build_and_unwrap_contract();

		// Sending more than the contract has will make the transfer fail.
		let value = Pallet::<Test>::convert_native_to_evm(min_balance * 300);
		let result = builder::bare_call(bob.addr)
			.data(
				AsRef::<[u8]>::as_ref(&django.addr)
					.iter()
					.chain(&value.to_little_endian())
					.chain(&0u32.to_le_bytes())
					.cloned()
					.collect(),
			)
			.build_and_unwrap_result();
		assert_return_code!(result, RuntimeReturnCode::TransferFailed);

		// Contract has enough balance but callee reverts because "1" is passed.
		<Test as Config>::Currency::set_balance(&bob.account_id, min_balance + 1000);
		let value = Pallet::<Test>::convert_native_to_evm(5u64);
		let result = builder::bare_call(bob.addr)
			.data(
				AsRef::<[u8]>::as_ref(&django.addr)
					.iter()
					.chain(&value.to_little_endian())
					.chain(&1u32.to_le_bytes())
					.cloned()
					.collect(),
			)
			.build_and_unwrap_result();
		assert_return_code!(result, RuntimeReturnCode::CalleeReverted);

		// Contract has enough balance but callee traps because "2" is passed.
		let result = builder::bare_call(bob.addr)
			.data(
				AsRef::<[u8]>::as_ref(&django.addr)
					.iter()
					.chain(&value.to_little_endian())
					.chain(&2u32.to_le_bytes())
					.cloned()
					.collect(),
			)
			.build_and_unwrap_result();
		assert_return_code!(result, RuntimeReturnCode::CalleeTrapped);
	});
}

#[test]
fn instantiate_return_code() {
	let (caller_code, _caller_hash) = compile_module("instantiate_return_code").unwrap();
	let (callee_code, callee_hash) = compile_module("ok_trap_revert").unwrap();
	ExtBuilder::default().existential_deposit(50).build().execute_with(|| {
		let min_balance = Contracts::min_balance();
		let _ = <Test as Config>::Currency::set_balance(&ALICE, 1000 * min_balance);
		let _ = <Test as Config>::Currency::set_balance(&CHARLIE, 1000 * min_balance);
		let callee_hash = callee_hash.as_ref().to_vec();

		assert_ok!(builder::instantiate_with_code(callee_code).value(min_balance * 100).build());

		let contract = builder::bare_instantiate(Code::Upload(caller_code))
			.native_value(min_balance * 100)
			.build_and_unwrap_contract();

		// bob cannot pay the ED to create the contract as he has no money
		// this traps the caller rather than returning an error
		let result = builder::bare_call(contract.addr)
			.data(callee_hash.iter().chain(&0u32.to_le_bytes()).cloned().collect())
			.origin(RuntimeOrigin::signed(BOB))
			.build();
		assert_err!(result.result, <Error<Test>>::StorageDepositNotEnoughFunds);

		// Contract has only the minimal balance so any transfer will fail.
		<Test as Config>::Currency::set_balance(&contract.account_id, min_balance);
		let result = builder::bare_call(contract.addr)
			.data(callee_hash.iter().chain(&0u32.to_le_bytes()).cloned().collect())
			.build_and_unwrap_result();
		assert_return_code!(result, RuntimeReturnCode::TransferFailed);

		// Contract has enough balance but the passed code hash is invalid
		<Test as Config>::Currency::set_balance(&contract.account_id, min_balance + 10_000);
		let result = builder::bare_call(contract.addr).data(vec![0; 36]).build();
		assert_err!(result.result, <Error<Test>>::CodeNotFound);

		// Contract has enough balance but callee reverts because "1" is passed.
		let result = builder::bare_call(contract.addr)
			.data(callee_hash.iter().chain(&1u32.to_le_bytes()).cloned().collect())
			.build_and_unwrap_result();
		assert_return_code!(result, RuntimeReturnCode::CalleeReverted);

		// Contract has enough balance but callee traps because "2" is passed.
		let result = builder::bare_call(contract.addr)
			.data(callee_hash.iter().chain(&2u32.to_le_bytes()).cloned().collect())
			.build_and_unwrap_result();
		assert_return_code!(result, RuntimeReturnCode::CalleeTrapped);

		// Contract instantiation succeeds
		let result = builder::bare_call(contract.addr)
			.data(callee_hash.iter().chain(&0u32.to_le_bytes()).cloned().collect())
			.build_and_unwrap_result();
		assert_return_code!(result, 0);

		// Contract instantiation fails because the same salt is being used again.
		let result = builder::bare_call(contract.addr)
			.data(callee_hash.iter().chain(&0u32.to_le_bytes()).cloned().collect())
			.build_and_unwrap_result();
		assert_return_code!(result, RuntimeReturnCode::DuplicateContractAddress);
	});
}

#[test]
fn lazy_removal_works() {
	let (code, _hash) = compile_module("self_destruct").unwrap();
	ExtBuilder::default().existential_deposit(50).build().execute_with(|| {
		let min_balance = Contracts::min_balance();
		let _ = <Test as Config>::Currency::set_balance(&ALICE, 1000 * min_balance);

		let contract = builder::bare_instantiate(Code::Upload(code))
			.native_value(min_balance * 100)
			.build_and_unwrap_contract();

		let info = get_contract(&contract.addr);
		let trie = &info.child_trie_info();

		// Put value into the contracts child trie
		child::put(trie, &[99], &42);

		// Terminate the contract
		assert_ok!(builder::call(contract.addr).build());

		// Contract info should be gone
		assert!(!<AccountInfoOf::<Test>>::contains_key(&contract.addr));

		// But value should be still there as the lazy removal did not run, yet.
		assert_matches!(child::get(trie, &[99]), Some(42));

		// Run the lazy removal
		Contracts::on_idle(System::block_number(), Weight::MAX);

		// Value should be gone now
		assert_matches!(child::get::<i32>(trie, &[99]), None);
	});
}

#[test]
fn lazy_batch_removal_works() {
	let (code, _hash) = compile_module("self_destruct").unwrap();
	ExtBuilder::default().existential_deposit(50).build().execute_with(|| {
		let min_balance = Contracts::min_balance();
		let _ = <Test as Config>::Currency::set_balance(&ALICE, 1000 * min_balance);
		let mut tries: Vec<child::ChildInfo> = vec![];

		for i in 0..3u8 {
			let contract = builder::bare_instantiate(Code::Upload(code.clone()))
				.native_value(min_balance * 100)
				.salt(Some([i; 32]))
				.build_and_unwrap_contract();

			let info = get_contract(&contract.addr);
			let trie = &info.child_trie_info();

			// Put value into the contracts child trie
			child::put(trie, &[99], &42);

			// Terminate the contract. Contract info should be gone, but value should be still
			// there as the lazy removal did not run, yet.
			assert_ok!(builder::call(contract.addr).build());

			assert!(!<AccountInfoOf::<Test>>::contains_key(&contract.addr));
			assert_matches!(child::get(trie, &[99]), Some(42));

			tries.push(trie.clone())
		}

		// Run single lazy removal
		Contracts::on_idle(System::block_number(), Weight::MAX);

		// The single lazy removal should have removed all queued tries
		for trie in tries.iter() {
			assert_matches!(child::get::<i32>(trie, &[99]), None);
		}
	});
}

#[test]
fn ref_time_left_api_works() {
	let (code, _) = compile_module("ref_time_left").unwrap();

	ExtBuilder::default().existential_deposit(100).build().execute_with(|| {
		let _ = <Test as Config>::Currency::set_balance(&ALICE, 1_000_000);

		// Create fixture: Constructor calls ref_time_left twice and asserts it to decrease
		let Contract { addr, .. } =
			builder::bare_instantiate(Code::Upload(code)).build_and_unwrap_contract();

		// Call the contract: It echoes back the ref_time returned by the ref_time_left API.
		let received = builder::bare_call(addr).build_and_unwrap_result();
		assert_eq!(received.flags, ReturnFlags::empty());

		let returned_value = u64::from_le_bytes(received.data[..8].try_into().unwrap());
		assert!(returned_value > 0);
		assert!(returned_value < GAS_LIMIT.ref_time());
	});
}

#[test]
fn lazy_removal_partial_remove_works() {
	let (code, _hash) = compile_module("self_destruct").unwrap();

	// We create a contract with some extra keys above the weight limit
	let extra_keys = 7u32;
	let mut meter = WeightMeter::with_limit(Weight::from_parts(5_000_000_000, 100 * 1024));
	let (weight_per_key, max_keys) = ContractInfo::<Test>::deletion_budget(&meter);
	let vals: Vec<_> = (0..max_keys + extra_keys)
		.map(|i| (blake2_256(&i.encode()), (i as u32), (i as u32).encode()))
		.collect();

	let mut ext = ExtBuilder::default().existential_deposit(50).build();

	let trie = ext.execute_with(|| {
		let min_balance = Contracts::min_balance();
		let _ = <Test as Config>::Currency::set_balance(&ALICE, 1000 * min_balance);

		let Contract { addr, .. } = builder::bare_instantiate(Code::Upload(code))
			.native_value(min_balance * 100)
			.build_and_unwrap_contract();

		let info = get_contract(&addr);

		// Put value into the contracts child trie
		for val in &vals {
			info.write(&Key::Fix(val.0), Some(val.2.clone()), None, false).unwrap();
		}
		AccountInfo::<Test>::insert_contract(&addr, info.clone());

		// Terminate the contract
		assert_ok!(builder::call(addr).build());

		// Contract info should be gone
		assert!(!<AccountInfoOf::<Test>>::contains_key(&addr));

		let trie = info.child_trie_info();

		// But value should be still there as the lazy removal did not run, yet.
		for val in &vals {
			assert_eq!(child::get::<u32>(&trie, &blake2_256(&val.0)), Some(val.1));
		}

		trie.clone()
	});

	// The lazy removal limit only applies to the backend but not to the overlay.
	// This commits all keys from the overlay to the backend.
	ext.commit_all().unwrap();

	ext.execute_with(|| {
		// Run the lazy removal
		ContractInfo::<Test>::process_deletion_queue_batch(&mut meter);

		// Weight should be exhausted because we could not even delete all keys
		assert!(!meter.can_consume(weight_per_key));

		let mut num_deleted = 0u32;
		let mut num_remaining = 0u32;

		for val in &vals {
			match child::get::<u32>(&trie, &blake2_256(&val.0)) {
				None => num_deleted += 1,
				Some(x) if x == val.1 => num_remaining += 1,
				Some(_) => panic!("Unexpected value in contract storage"),
			}
		}

		// All but one key is removed
		assert_eq!(num_deleted + num_remaining, vals.len() as u32);
		assert_eq!(num_deleted, max_keys);
		assert_eq!(num_remaining, extra_keys);
	});
}

#[test]
fn lazy_removal_does_no_run_on_low_remaining_weight() {
	let (code, _hash) = compile_module("self_destruct").unwrap();
	ExtBuilder::default().existential_deposit(50).build().execute_with(|| {
		let min_balance = Contracts::min_balance();
		let _ = <Test as Config>::Currency::set_balance(&ALICE, 1000 * min_balance);

		let Contract { addr, .. } = builder::bare_instantiate(Code::Upload(code))
			.native_value(min_balance * 100)
			.build_and_unwrap_contract();

		let info = get_contract(&addr);
		let trie = &info.child_trie_info();

		// Put value into the contracts child trie
		child::put(trie, &[99], &42);

		// Terminate the contract
		assert_ok!(builder::call(addr).build());

		// Contract info should be gone
		assert!(!<AccountInfoOf::<Test>>::contains_key(&addr));

		// But value should be still there as the lazy removal did not run, yet.
		assert_matches!(child::get(trie, &[99]), Some(42));

		// Assign a remaining weight which is too low for a successful deletion of the contract
		let low_remaining_weight =
			<<Test as Config>::WeightInfo as WeightInfo>::on_process_deletion_queue_batch();

		// Run the lazy removal
		Contracts::on_idle(System::block_number(), low_remaining_weight);

		// Value should still be there, since remaining weight was too low for removal
		assert_matches!(child::get::<i32>(trie, &[99]), Some(42));

		// Run the lazy removal while deletion_queue is not full
		Contracts::on_initialize(System::block_number());

		// Value should still be there, since deletion_queue was not full
		assert_matches!(child::get::<i32>(trie, &[99]), Some(42));

		// Run on_idle with max remaining weight, this should remove the value
		Contracts::on_idle(System::block_number(), Weight::MAX);

		// Value should be gone
		assert_matches!(child::get::<i32>(trie, &[99]), None);
	});
}

#[test]
fn lazy_removal_does_not_use_all_weight() {
	let (code, _hash) = compile_module("self_destruct").unwrap();

	let mut meter = WeightMeter::with_limit(Weight::from_parts(5_000_000_000, 100 * 1024));
	let mut ext = ExtBuilder::default().existential_deposit(50).build();

	let (trie, vals, weight_per_key) = ext.execute_with(|| {
		let min_balance = Contracts::min_balance();
		let _ = <Test as Config>::Currency::set_balance(&ALICE, 1000 * min_balance);

		let Contract { addr, .. } = builder::bare_instantiate(Code::Upload(code))
			.native_value(min_balance * 100)
			.build_and_unwrap_contract();

		let info = get_contract(&addr);
		let (weight_per_key, max_keys) = ContractInfo::<Test>::deletion_budget(&meter);
		assert!(max_keys > 0);

		// We create a contract with one less storage item than we can remove within the limit
		let vals: Vec<_> = (0..max_keys - 1)
			.map(|i| (blake2_256(&i.encode()), (i as u32), (i as u32).encode()))
			.collect();

		// Put value into the contracts child trie
		for val in &vals {
			info.write(&Key::Fix(val.0), Some(val.2.clone()), None, false).unwrap();
		}
		AccountInfo::<Test>::insert_contract(&addr, info.clone());

		// Terminate the contract
		assert_ok!(builder::call(addr).build());

		// Contract info should be gone
		assert!(!<AccountInfoOf::<Test>>::contains_key(&addr));

		let trie = info.child_trie_info();

		// But value should be still there as the lazy removal did not run, yet.
		for val in &vals {
			assert_eq!(child::get::<u32>(&trie, &blake2_256(&val.0)), Some(val.1));
		}

		(trie, vals, weight_per_key)
	});

	// The lazy removal limit only applies to the backend but not to the overlay.
	// This commits all keys from the overlay to the backend.
	ext.commit_all().unwrap();

	ext.execute_with(|| {
		// Run the lazy removal
		ContractInfo::<Test>::process_deletion_queue_batch(&mut meter);
		let base_weight =
			<<Test as Config>::WeightInfo as WeightInfo>::on_process_deletion_queue_batch();
		assert_eq!(meter.consumed(), weight_per_key.mul(vals.len() as _) + base_weight);

		// All the keys are removed
		for val in vals {
			assert_eq!(child::get::<u32>(&trie, &blake2_256(&val.0)), None);
		}
	});
}

#[test]
fn deletion_queue_ring_buffer_overflow() {
	let (code, _hash) = compile_module("self_destruct").unwrap();
	let mut ext = ExtBuilder::default().existential_deposit(50).build();

	// setup the deletion queue with custom counters
	ext.execute_with(|| {
		let queue = DeletionQueueManager::from_test_values(u32::MAX - 1, u32::MAX - 1);
		<DeletionQueueCounter<Test>>::set(queue);
	});

	// commit the changes to the storage
	ext.commit_all().unwrap();

	ext.execute_with(|| {
		let min_balance = Contracts::min_balance();
		let _ = <Test as Config>::Currency::set_balance(&ALICE, 1000 * min_balance);
		let mut tries: Vec<child::ChildInfo> = vec![];

		// add 3 contracts to the deletion queue
		for i in 0..3u8 {
			let Contract { addr, .. } = builder::bare_instantiate(Code::Upload(code.clone()))
				.native_value(min_balance * 100)
				.salt(Some([i; 32]))
				.build_and_unwrap_contract();

			let info = get_contract(&addr);
			let trie = &info.child_trie_info();

			// Put value into the contracts child trie
			child::put(trie, &[99], &42);

			// Terminate the contract. Contract info should be gone, but value should be still
			// there as the lazy removal did not run, yet.
			assert_ok!(builder::call(addr).build());

			assert!(!<AccountInfoOf::<Test>>::contains_key(&addr));
			assert_matches!(child::get(trie, &[99]), Some(42));

			tries.push(trie.clone())
		}

		// Run single lazy removal
		Contracts::on_idle(System::block_number(), Weight::MAX);

		// The single lazy removal should have removed all queued tries
		for trie in tries.iter() {
			assert_matches!(child::get::<i32>(trie, &[99]), None);
		}

		// insert and delete counter values should go from u32::MAX - 1 to 1
		assert_eq!(<DeletionQueueCounter<Test>>::get().as_test_tuple(), (1, 1));
	})
}
#[test]
fn refcounter() {
	let (binary, code_hash) = compile_module("self_destruct").unwrap();
	ExtBuilder::default().existential_deposit(50).build().execute_with(|| {
		let _ = <Test as Config>::Currency::set_balance(&ALICE, 1_000_000);
		let min_balance = Contracts::min_balance();

		// Create two contracts with the same code and check that they do in fact share it.
		let Contract { addr: addr0, .. } = builder::bare_instantiate(Code::Upload(binary.clone()))
			.native_value(min_balance * 100)
			.salt(Some([0; 32]))
			.build_and_unwrap_contract();
		let Contract { addr: addr1, .. } = builder::bare_instantiate(Code::Upload(binary.clone()))
			.native_value(min_balance * 100)
			.salt(Some([1; 32]))
			.build_and_unwrap_contract();
		assert_refcount!(code_hash, 2);

		// Sharing should also work with the usual instantiate call
		let Contract { addr: addr2, .. } = builder::bare_instantiate(Code::Existing(code_hash))
			.native_value(min_balance * 100)
			.salt(Some([2; 32]))
			.build_and_unwrap_contract();
		assert_refcount!(code_hash, 3);

		// Terminating one contract should decrement the refcount
		assert_ok!(builder::call(addr0).build());
		assert_refcount!(code_hash, 2);

		// remove another one
		assert_ok!(builder::call(addr1).build());
		assert_refcount!(code_hash, 1);

		// Pristine code should still be there
		PristineCode::<Test>::get(code_hash).unwrap();

		// remove the last contract
		assert_ok!(builder::call(addr2).build());
		assert_refcount!(code_hash, 0);

		// refcount is `0` but code should still exists because it needs to be removed manually
		assert!(crate::PristineCode::<Test>::contains_key(&code_hash));
	});
}

#[test]
fn gas_estimation_for_subcalls() {
	let (caller_code, _caller_hash) = compile_module("call_with_limit").unwrap();
	let (dummy_code, _callee_hash) = compile_module("dummy").unwrap();
	ExtBuilder::default().existential_deposit(50).build().execute_with(|| {
		let min_balance = Contracts::min_balance();
		let _ = <Test as Config>::Currency::set_balance(&ALICE, 2_000 * min_balance);

		let Contract { addr: addr_caller, .. } =
			builder::bare_instantiate(Code::Upload(caller_code))
				.native_value(min_balance * 100)
				.build_and_unwrap_contract();

		let Contract { addr: addr_dummy, .. } = builder::bare_instantiate(Code::Upload(dummy_code))
			.native_value(min_balance * 100)
			.build_and_unwrap_contract();

		// Run the test for all of those weight limits for the subcall
		let weights = [
			Weight::MAX,
			GAS_LIMIT,
			GAS_LIMIT * 2,
			GAS_LIMIT / 5,
			Weight::from_parts(u64::MAX, GAS_LIMIT.proof_size()),
			Weight::from_parts(GAS_LIMIT.ref_time(), u64::MAX),
		];

		let (sub_addr, sub_input) = (addr_dummy.as_ref(), vec![]);

		for weight in weights {
			let input: Vec<u8> = sub_addr
				.iter()
				.cloned()
				.chain(weight.ref_time().to_le_bytes())
				.chain(weight.proof_size().to_le_bytes())
				.chain(sub_input.clone())
				.collect();

			// Call in order to determine the gas that is required for this call
			let result_orig = builder::bare_call(addr_caller).data(input.clone()).build();
			assert_ok!(&result_orig.result);
			assert_eq!(result_orig.gas_required, result_orig.gas_consumed);

			// Make the same call using the estimated gas. Should succeed.
			let result = builder::bare_call(addr_caller)
				.gas_limit(result_orig.gas_required)
				.storage_deposit_limit(result_orig.storage_deposit.charge_or_zero().into())
				.data(input.clone())
				.build();
			assert_ok!(&result.result);

			// Check that it fails with too little ref_time
			let result = builder::bare_call(addr_caller)
				.gas_limit(result_orig.gas_required.sub_ref_time(1))
				.storage_deposit_limit(result_orig.storage_deposit.charge_or_zero().into())
				.data(input.clone())
				.build();
			assert_err!(result.result, <Error<Test>>::OutOfGas);

			// Check that it fails with too little proof_size
			let result = builder::bare_call(addr_caller)
				.gas_limit(result_orig.gas_required.sub_proof_size(1))
				.storage_deposit_limit(result_orig.storage_deposit.charge_or_zero().into())
				.data(input.clone())
				.build();
			assert_err!(result.result, <Error<Test>>::OutOfGas);
		}
	});
}

#[test]
fn call_runtime_reentrancy_guarded() {
	use crate::precompiles::Precompile;
	use alloy_core::sol_types::SolInterface;
	use precompiles::{INoInfo, NoInfo};

	let precompile_addr = H160(NoInfo::<Test>::MATCHER.base_address());

	let (callee_code, _callee_hash) = compile_module("dummy").unwrap();
	ExtBuilder::default().existential_deposit(50).build().execute_with(|| {
		let min_balance = Contracts::min_balance();
		let _ = <Test as Config>::Currency::set_balance(&ALICE, 1000 * min_balance);
		let _ = <Test as Config>::Currency::set_balance(&CHARLIE, 1000 * min_balance);

		let Contract { addr: addr_callee, .. } =
			builder::bare_instantiate(Code::Upload(callee_code))
				.native_value(min_balance * 100)
				.salt(Some([1; 32]))
				.build_and_unwrap_contract();

		// Call pallet_revive call() dispatchable
		let call = RuntimeCall::Contracts(crate::Call::call {
			dest: addr_callee,
			value: 0,
			gas_limit: GAS_LIMIT / 3,
			storage_deposit_limit: deposit_limit::<Test>(),
			data: vec![],
		})
		.encode();

		// Call runtime to re-enter back to contracts engine by
		// calling dummy contract
		let result = builder::bare_call(precompile_addr)
			.data(
				INoInfo::INoInfoCalls::callRuntime(INoInfo::callRuntimeCall { call: call.into() })
					.abi_encode(),
			)
			.build();
		// Call to runtime should fail because of the re-entrancy guard
		assert_err!(result.result, <Error<Test>>::ReenteredPallet);
	});
}

#[test]
fn sr25519_verify() {
	let (binary, _code_hash) = compile_module("sr25519_verify").unwrap();

	ExtBuilder::default().existential_deposit(50).build().execute_with(|| {
		let _ = <Test as Config>::Currency::set_balance(&ALICE, 1_000_000);

		// Instantiate the sr25519_verify contract.
		let Contract { addr, .. } = builder::bare_instantiate(Code::Upload(binary))
			.native_value(100_000)
			.build_and_unwrap_contract();

		let call_with = |message: &[u8; 11]| {
			// Alice's signature for "hello world"
			#[rustfmt::skip]
			let signature: [u8; 64] = [
				184, 49, 74, 238, 78, 165, 102, 252, 22, 92, 156, 176, 124, 118, 168, 116, 247,
				99, 0, 94, 2, 45, 9, 170, 73, 222, 182, 74, 60, 32, 75, 64, 98, 174, 69, 55, 83,
				85, 180, 98, 208, 75, 231, 57, 205, 62, 4, 105, 26, 136, 172, 17, 123, 99, 90, 255,
				228, 54, 115, 63, 30, 207, 205, 131,
			];

			// Alice's public key
			#[rustfmt::skip]
			let public_key: [u8; 32] = [
				212, 53, 147, 199, 21, 253, 211, 28, 97, 20, 26, 189, 4, 169, 159, 214, 130, 44,
				133, 88, 133, 76, 205, 227, 154, 86, 132, 231, 165, 109, 162, 125,
			];

			let mut params = vec![];
			params.extend_from_slice(&signature);
			params.extend_from_slice(&public_key);
			params.extend_from_slice(message);

			builder::bare_call(addr).data(params).build_and_unwrap_result()
		};

		// verification should succeed for "hello world"
		assert_return_code!(call_with(&b"hello world"), RuntimeReturnCode::Success);

		// verification should fail for other messages
		assert_return_code!(call_with(&b"hello worlD"), RuntimeReturnCode::Sr25519VerifyFailed);
	});
}

#[test]
fn upload_code_works() {
	let (binary, code_hash) = compile_module("dummy").unwrap();

	ExtBuilder::default().existential_deposit(100).build().execute_with(|| {
		let _ = <Test as Config>::Currency::set_balance(&ALICE, 1_000_000);

		// Drop previous events
		initialize_block(2);

		assert!(!PristineCode::<Test>::contains_key(&code_hash));
		assert_ok!(Contracts::upload_code(RuntimeOrigin::signed(ALICE), binary, 1_000,));
		// Ensure the contract was stored and get expected deposit amount to be reserved.
		expected_deposit(ensure_stored(code_hash));
	});
}

#[test]
fn upload_code_limit_too_low() {
	let (binary, _code_hash) = compile_module("dummy").unwrap();
	let deposit_expected = expected_deposit(binary.len());
	let deposit_insufficient = deposit_expected.saturating_sub(1);

	ExtBuilder::default().existential_deposit(100).build().execute_with(|| {
		let _ = <Test as Config>::Currency::set_balance(&ALICE, 1_000_000);

		// Drop previous events
		initialize_block(2);

		assert_noop!(
			Contracts::upload_code(RuntimeOrigin::signed(ALICE), binary, deposit_insufficient,),
			<Error<Test>>::StorageDepositLimitExhausted,
		);

		assert_eq!(System::events(), vec![]);
	});
}

#[test]
fn upload_code_not_enough_balance() {
	let (binary, _code_hash) = compile_module("dummy").unwrap();
	let deposit_expected = expected_deposit(binary.len());
	let deposit_insufficient = deposit_expected.saturating_sub(1);

	ExtBuilder::default().existential_deposit(100).build().execute_with(|| {
		let _ = <Test as Config>::Currency::set_balance(&ALICE, deposit_insufficient);

		// Drop previous events
		initialize_block(2);

		assert_noop!(
			Contracts::upload_code(RuntimeOrigin::signed(ALICE), binary, 1_000,),
			<Error<Test>>::StorageDepositNotEnoughFunds,
		);

		assert_eq!(System::events(), vec![]);
	});
}

#[test]
fn remove_code_works() {
	let (binary, code_hash) = compile_module("dummy").unwrap();

	ExtBuilder::default().existential_deposit(100).build().execute_with(|| {
		let _ = <Test as Config>::Currency::set_balance(&ALICE, 1_000_000);

		// Drop previous events
		initialize_block(2);

		assert_ok!(Contracts::upload_code(RuntimeOrigin::signed(ALICE), binary, 1_000,));
		// Ensure the contract was stored and get expected deposit amount to be reserved.
		expected_deposit(ensure_stored(code_hash));
		assert_ok!(Contracts::remove_code(RuntimeOrigin::signed(ALICE), code_hash));
	});
}

#[test]
fn remove_code_wrong_origin() {
	let (binary, code_hash) = compile_module("dummy").unwrap();

	ExtBuilder::default().existential_deposit(100).build().execute_with(|| {
		let _ = <Test as Config>::Currency::set_balance(&ALICE, 1_000_000);

		// Drop previous events
		initialize_block(2);

		assert_ok!(Contracts::upload_code(RuntimeOrigin::signed(ALICE), binary, 1_000,));
		// Ensure the contract was stored and get expected deposit amount to be reserved.
		expected_deposit(ensure_stored(code_hash));

		assert_noop!(
			Contracts::remove_code(RuntimeOrigin::signed(BOB), code_hash),
			sp_runtime::traits::BadOrigin,
		);
	});
}

#[test]
fn remove_code_in_use() {
	let (binary, code_hash) = compile_module("dummy").unwrap();

	ExtBuilder::default().existential_deposit(100).build().execute_with(|| {
		let _ = <Test as Config>::Currency::set_balance(&ALICE, 1_000_000);

		assert_ok!(builder::instantiate_with_code(binary).build());

		// Drop previous events
		initialize_block(2);

		assert_noop!(
			Contracts::remove_code(RuntimeOrigin::signed(ALICE), code_hash),
			<Error<Test>>::CodeInUse,
		);

		assert_eq!(System::events(), vec![]);
	});
}

#[test]
fn remove_code_not_found() {
	let (_binary, code_hash) = compile_module("dummy").unwrap();

	ExtBuilder::default().existential_deposit(100).build().execute_with(|| {
		let _ = <Test as Config>::Currency::set_balance(&ALICE, 1_000_000);

		// Drop previous events
		initialize_block(2);

		assert_noop!(
			Contracts::remove_code(RuntimeOrigin::signed(ALICE), code_hash),
			<Error<Test>>::CodeNotFound,
		);

		assert_eq!(System::events(), vec![]);
	});
}

#[test]
fn instantiate_with_zero_balance_works() {
	let (binary, code_hash) = compile_module("dummy").unwrap();
	ExtBuilder::default().existential_deposit(200).build().execute_with(|| {
		let _ = <Test as Config>::Currency::set_balance(&ALICE, 1_000_000);
		let min_balance = Contracts::min_balance();

		// Drop previous events
		initialize_block(2);

		// Instantiate the BOB contract.
		let Contract { addr, account_id } =
			builder::bare_instantiate(Code::Upload(binary)).build_and_unwrap_contract();

		// Ensure the contract was stored and get expected deposit amount to be reserved.
		expected_deposit(ensure_stored(code_hash));

		// Make sure the account exists even though no free balance was send
		assert_eq!(<Test as Config>::Currency::free_balance(&account_id), min_balance);
		assert_eq!(
			<Test as Config>::Currency::total_balance(&account_id),
			min_balance + test_utils::contract_base_deposit(&addr)
		);

		assert_eq!(
			System::events(),
			vec![
				EventRecord {
					phase: Phase::Initialization,
					event: RuntimeEvent::Balances(pallet_balances::Event::Held {
						reason: <Test as Config>::RuntimeHoldReason::Contracts(
							HoldReason::CodeUploadDepositReserve,
						),
						who: ALICE,
						amount: 776,
					}),
					topics: vec![],
				},
				EventRecord {
					phase: Phase::Initialization,
					event: RuntimeEvent::System(frame_system::Event::NewAccount {
						account: account_id.clone(),
					}),
					topics: vec![],
				},
				EventRecord {
					phase: Phase::Initialization,
					event: RuntimeEvent::Balances(pallet_balances::Event::Endowed {
						account: account_id.clone(),
						free_balance: min_balance,
					}),
					topics: vec![],
				},
				EventRecord {
					phase: Phase::Initialization,
					event: RuntimeEvent::Balances(pallet_balances::Event::Transfer {
						from: ALICE,
						to: account_id.clone(),
						amount: min_balance,
					}),
					topics: vec![],
				},
				EventRecord {
					phase: Phase::Initialization,
					event: RuntimeEvent::Contracts(crate::Event::Instantiated {
						deployer: ALICE_ADDR,
						contract: addr,
					}),
					topics: vec![],
				},
				EventRecord {
					phase: Phase::Initialization,
					event: RuntimeEvent::Balances(pallet_balances::Event::TransferAndHold {
						reason: <Test as Config>::RuntimeHoldReason::Contracts(
							HoldReason::StorageDepositReserve,
						),
						source: ALICE,
						dest: account_id,
						transferred: 336,
					}),
					topics: vec![],
				},
			]
		);
	});
}

#[test]
fn instantiate_with_below_existential_deposit_works() {
	let (binary, code_hash) = compile_module("dummy").unwrap();
	ExtBuilder::default().existential_deposit(200).build().execute_with(|| {
		let _ = <Test as Config>::Currency::set_balance(&ALICE, 1_000_000);
		let min_balance = Contracts::min_balance();
		let value = 50;

		// Drop previous events
		initialize_block(2);

		// Instantiate the BOB contract.
		let Contract { addr, account_id } = builder::bare_instantiate(Code::Upload(binary))
			.native_value(value)
			.build_and_unwrap_contract();

		// Ensure the contract was stored and get expected deposit amount to be reserved.
		expected_deposit(ensure_stored(code_hash));
		// Make sure the account exists even though not enough free balance was send
		assert_eq!(<Test as Config>::Currency::free_balance(&account_id), min_balance + value);
		assert_eq!(
			<Test as Config>::Currency::total_balance(&account_id),
			min_balance + value + test_utils::contract_base_deposit(&addr)
		);

		assert_eq!(
			System::events(),
			vec![
				EventRecord {
					phase: Phase::Initialization,
					event: RuntimeEvent::Balances(pallet_balances::Event::Held {
						reason: <Test as Config>::RuntimeHoldReason::Contracts(
							HoldReason::CodeUploadDepositReserve,
						),
						who: ALICE,
						amount: 776,
					}),
					topics: vec![],
				},
				EventRecord {
					phase: Phase::Initialization,
					event: RuntimeEvent::System(frame_system::Event::NewAccount {
						account: account_id.clone()
					}),
					topics: vec![],
				},
				EventRecord {
					phase: Phase::Initialization,
					event: RuntimeEvent::Balances(pallet_balances::Event::Endowed {
						account: account_id.clone(),
						free_balance: min_balance,
					}),
					topics: vec![],
				},
				EventRecord {
					phase: Phase::Initialization,
					event: RuntimeEvent::Balances(pallet_balances::Event::Transfer {
						from: ALICE,
						to: account_id.clone(),
						amount: min_balance,
					}),
					topics: vec![],
				},
				EventRecord {
					phase: Phase::Initialization,
					event: RuntimeEvent::Balances(pallet_balances::Event::Transfer {
						from: ALICE,
						to: account_id.clone(),
						amount: 50,
					}),
					topics: vec![],
				},
				EventRecord {
					phase: Phase::Initialization,
					event: RuntimeEvent::Contracts(crate::Event::Instantiated {
						deployer: ALICE_ADDR,
						contract: addr,
					}),
					topics: vec![],
				},
				EventRecord {
					phase: Phase::Initialization,
					event: RuntimeEvent::Balances(pallet_balances::Event::TransferAndHold {
						reason: <Test as Config>::RuntimeHoldReason::Contracts(
							HoldReason::StorageDepositReserve,
						),
						source: ALICE,
						dest: account_id.clone(),
						transferred: 336,
					}),
					topics: vec![],
				},
			]
		);
	});
}

#[test]
fn storage_deposit_works() {
	let (binary, _code_hash) = compile_module("multi_store").unwrap();
	ExtBuilder::default().existential_deposit(200).build().execute_with(|| {
		let _ = <Test as Config>::Currency::set_balance(&ALICE, 1_000_000);

		let Contract { addr, account_id } =
			builder::bare_instantiate(Code::Upload(binary)).build_and_unwrap_contract();

		let mut deposit = test_utils::contract_base_deposit(&addr);

		// Drop previous events
		initialize_block(2);

		// Create storage
		assert_ok!(builder::call(addr).value(42).data((50u32, 20u32).encode()).build());
		// 4 is for creating 2 storage items
		// 48 is for each of the keys
		let charged0 = 4 + 50 + 20 + 48 + 48;
		deposit += charged0;
		assert_eq!(get_contract(&addr).total_deposit(), deposit);

		// Add more storage (but also remove some)
		assert_ok!(builder::call(addr).data((100u32, 10u32).encode()).build());
		let charged1 = 50 - 10;
		deposit += charged1;
		assert_eq!(get_contract(&addr).total_deposit(), deposit);

		// Remove more storage (but also add some)
		assert_ok!(builder::call(addr).data((10u32, 20u32).encode()).build());
		// -1 for numeric instability
		let refunded0 = 90 - 10 - 1;
		deposit -= refunded0;
		assert_eq!(get_contract(&addr).total_deposit(), deposit);

		assert_eq!(
			System::events(),
			vec![
				EventRecord {
					phase: Phase::Initialization,
					event: RuntimeEvent::Balances(pallet_balances::Event::Transfer {
						from: ALICE,
						to: account_id.clone(),
						amount: 42,
					}),
					topics: vec![],
				},
				EventRecord {
					phase: Phase::Initialization,
					event: RuntimeEvent::Balances(pallet_balances::Event::TransferAndHold {
						reason: <Test as Config>::RuntimeHoldReason::Contracts(
							HoldReason::StorageDepositReserve,
						),
						source: ALICE,
						dest: account_id.clone(),
						transferred: charged0,
					}),
					topics: vec![],
				},
				EventRecord {
					phase: Phase::Initialization,
					event: RuntimeEvent::Balances(pallet_balances::Event::TransferAndHold {
						reason: <Test as Config>::RuntimeHoldReason::Contracts(
							HoldReason::StorageDepositReserve,
						),
						source: ALICE,
						dest: account_id.clone(),
						transferred: charged1,
					}),
					topics: vec![],
				},
				EventRecord {
					phase: Phase::Initialization,
					event: RuntimeEvent::Balances(pallet_balances::Event::TransferOnHold {
						reason: <Test as Config>::RuntimeHoldReason::Contracts(
							HoldReason::StorageDepositReserve,
						),
						source: account_id.clone(),
						dest: ALICE,
						amount: refunded0,
					}),
					topics: vec![],
				},
			]
		);
	});
}

#[test]
fn storage_deposit_callee_works() {
	let (binary_caller, _code_hash_caller) = compile_module("call").unwrap();
	let (binary_callee, _code_hash_callee) = compile_module("store_call").unwrap();
	ExtBuilder::default().existential_deposit(200).build().execute_with(|| {
		let _ = <Test as Config>::Currency::set_balance(&ALICE, 1_000_000);

		// Create both contracts: Constructors do nothing.
		let Contract { addr: addr_caller, .. } =
			builder::bare_instantiate(Code::Upload(binary_caller)).build_and_unwrap_contract();
		let Contract { addr: addr_callee, .. } =
			builder::bare_instantiate(Code::Upload(binary_callee)).build_and_unwrap_contract();

		assert_ok!(builder::call(addr_caller).data((100u32, &addr_callee).encode()).build());

		let callee = get_contract(&addr_callee);
		let deposit = DepositPerByte::get() * 100 + DepositPerItem::get() * 1 + 48;

		assert_eq!(Pallet::<Test>::evm_balance(&addr_caller), U256::zero());
		assert_eq!(
			callee.total_deposit(),
			deposit + test_utils::contract_base_deposit(&addr_callee)
		);
	});
}

#[test]
fn set_code_extrinsic() {
	let (binary, code_hash) = compile_module("dummy").unwrap();
	let (new_binary, new_code_hash) = compile_module("crypto_hash_keccak_256").unwrap();

	assert_ne!(code_hash, new_code_hash);

	ExtBuilder::default().existential_deposit(100).build().execute_with(|| {
		let _ = <Test as Config>::Currency::set_balance(&ALICE, 1_000_000);

		let Contract { addr, .. } =
			builder::bare_instantiate(Code::Upload(binary)).build_and_unwrap_contract();

		assert_ok!(Contracts::upload_code(
			RuntimeOrigin::signed(ALICE),
			new_binary,
			deposit_limit::<Test>(),
		));

		// Drop previous events
		initialize_block(2);

		assert_eq!(get_contract(&addr).code_hash, code_hash);
		assert_refcount!(&code_hash, 1);
		assert_refcount!(&new_code_hash, 0);

		// only root can execute this extrinsic
		assert_noop!(
			Contracts::set_code(RuntimeOrigin::signed(ALICE), addr, new_code_hash),
			sp_runtime::traits::BadOrigin,
		);
		assert_eq!(get_contract(&addr).code_hash, code_hash);
		assert_refcount!(&code_hash, 1);
		assert_refcount!(&new_code_hash, 0);
		assert_eq!(System::events(), vec![]);

		// contract must exist
		assert_noop!(
			Contracts::set_code(RuntimeOrigin::root(), BOB_ADDR, new_code_hash),
			<Error<Test>>::ContractNotFound,
		);
		assert_eq!(get_contract(&addr).code_hash, code_hash);
		assert_refcount!(&code_hash, 1);
		assert_refcount!(&new_code_hash, 0);
		assert_eq!(System::events(), vec![]);

		// new code hash must exist
		assert_noop!(
			Contracts::set_code(RuntimeOrigin::root(), addr, Default::default()),
			<Error<Test>>::CodeNotFound,
		);
		assert_eq!(get_contract(&addr).code_hash, code_hash);
		assert_refcount!(&code_hash, 1);
		assert_refcount!(&new_code_hash, 0);
		assert_eq!(System::events(), vec![]);

		// successful call
		assert_ok!(Contracts::set_code(RuntimeOrigin::root(), addr, new_code_hash));
		assert_eq!(get_contract(&addr).code_hash, new_code_hash);
		assert_refcount!(&code_hash, 0);
		assert_refcount!(&new_code_hash, 1);
	});
}

#[test]
fn slash_cannot_kill_account() {
	let (binary, _code_hash) = compile_module("dummy").unwrap();
	ExtBuilder::default().existential_deposit(200).build().execute_with(|| {
		let value = 700;
		let _ = <Test as Config>::Currency::set_balance(&ALICE, 1_000_000);
		let min_balance = Contracts::min_balance();

		let Contract { addr, account_id } = builder::bare_instantiate(Code::Upload(binary))
			.native_value(value)
			.build_and_unwrap_contract();

		// Drop previous events
		initialize_block(2);

		let info_deposit = test_utils::contract_base_deposit(&addr);

		assert_eq!(
			test_utils::get_balance_on_hold(&HoldReason::StorageDepositReserve.into(), &account_id),
			info_deposit
		);

		assert_eq!(
			<Test as Config>::Currency::total_balance(&account_id),
			info_deposit + value + min_balance
		);

		// Try to destroy the account of the contract by slashing the total balance.
		// The account does not get destroyed because slashing only affects the balance held
		// under certain `reason`. Slashing can for example happen if the contract takes part
		// in staking.
		let _ = <Test as Config>::Currency::slash(
			&HoldReason::StorageDepositReserve.into(),
			&account_id,
			<Test as Config>::Currency::total_balance(&account_id),
		);

		// Slashing only removed the balance held.
		assert_eq!(<Test as Config>::Currency::total_balance(&account_id), value + min_balance);
	});
}

#[test]
fn contract_reverted() {
	let (binary, code_hash) = compile_module("return_with_data").unwrap();

	ExtBuilder::default().existential_deposit(100).build().execute_with(|| {
		let _ = <Test as Config>::Currency::set_balance(&ALICE, 1_000_000);
		let flags = ReturnFlags::REVERT;
		let buffer = [4u8, 8, 15, 16, 23, 42];
		let input = (flags.bits(), buffer).encode();

		// We just upload the code for later use
		assert_ok!(Contracts::upload_code(
			RuntimeOrigin::signed(ALICE),
			binary.clone(),
			deposit_limit::<Test>(),
		));

		// Calling extrinsic: revert leads to an error
		assert_err_ignore_postinfo!(
			builder::instantiate(code_hash).data(input.clone()).build(),
			<Error<Test>>::ContractReverted,
		);

		// Calling extrinsic: revert leads to an error
		assert_err_ignore_postinfo!(
			builder::instantiate_with_code(binary).data(input.clone()).build(),
			<Error<Test>>::ContractReverted,
		);

		// Calling directly: revert leads to success but the flags indicate the error
		// This is just a different way of transporting the error that allows the read out
		// the `data` which is only there on success. Obviously, the contract isn't
		// instantiated.
		let result = builder::bare_instantiate(Code::Existing(code_hash))
			.data(input.clone())
			.build_and_unwrap_result();
		assert_eq!(result.result.flags, flags);
		assert_eq!(result.result.data, buffer);
		assert!(!<AccountInfoOf<Test>>::contains_key(result.addr));

		// Pass empty flags and therefore successfully instantiate the contract for later use.
		let Contract { addr, .. } = builder::bare_instantiate(Code::Existing(code_hash))
			.data(ReturnFlags::empty().bits().encode())
			.build_and_unwrap_contract();

		// Calling extrinsic: revert leads to an error
		assert_err_ignore_postinfo!(
			builder::call(addr).data(input.clone()).build(),
			<Error<Test>>::ContractReverted,
		);

		// Calling directly: revert leads to success but the flags indicate the error
		let result = builder::bare_call(addr).data(input).build_and_unwrap_result();
		assert_eq!(result.flags, flags);
		assert_eq!(result.data, buffer);
	});
}

#[test]
fn set_code_hash() {
	let (binary, _) = compile_module("set_code_hash").unwrap();
	let (new_binary, new_code_hash) = compile_module("new_set_code_hash_contract").unwrap();

	ExtBuilder::default().existential_deposit(100).build().execute_with(|| {
		let _ = <Test as Config>::Currency::set_balance(&ALICE, 1_000_000);

		// Instantiate the 'caller'
		let Contract { addr: contract_addr, .. } = builder::bare_instantiate(Code::Upload(binary))
			.native_value(300_000)
			.build_and_unwrap_contract();
		// upload new code
		assert_ok!(Contracts::upload_code(
			RuntimeOrigin::signed(ALICE),
			new_binary.clone(),
			deposit_limit::<Test>(),
		));

		System::reset_events();

		// First call sets new code_hash and returns 1
		let result = builder::bare_call(contract_addr)
			.data(new_code_hash.as_ref().to_vec())
			.build_and_unwrap_result();
		assert_return_code!(result, 1);

		// Second calls new contract code that returns 2
		let result = builder::bare_call(contract_addr).build_and_unwrap_result();
		assert_return_code!(result, 2);
	});
}

#[test]
fn storage_deposit_limit_is_enforced() {
	let (binary, _code_hash) = compile_module("store_call").unwrap();
	ExtBuilder::default().existential_deposit(200).build().execute_with(|| {
		let _ = <Test as Config>::Currency::set_balance(&ALICE, 1_000_000);
		let min_balance = Contracts::min_balance();

		// Setting insufficient storage_deposit should fail.
		assert_err!(
			builder::bare_instantiate(Code::Upload(binary.clone()))
				// expected deposit is 2 * ed + 3 for the call
				.storage_deposit_limit((2 * min_balance + 3 - 1).into())
				.build()
				.result,
			<Error<Test>>::StorageDepositLimitExhausted,
		);

		// Instantiate the BOB contract.
		let Contract { addr, account_id } =
			builder::bare_instantiate(Code::Upload(binary)).build_and_unwrap_contract();

		let info_deposit = test_utils::contract_base_deposit(&addr);
		// Check that the BOB contract has been instantiated and has the minimum balance
		assert_eq!(get_contract(&addr).total_deposit(), info_deposit);
		assert_eq!(
			<Test as Config>::Currency::total_balance(&account_id),
			info_deposit + min_balance
		);

		// Create 1 byte of storage with a price of per byte,
		// setting insufficient deposit limit, as it requires 3 Balance:
		// 2 for the item added + 1 (value) + 48 (key)
		assert_err_ignore_postinfo!(
			builder::call(addr)
				.storage_deposit_limit(50)
				.data(1u32.to_le_bytes().to_vec())
				.build(),
			<Error<Test>>::StorageDepositLimitExhausted,
		);

		// now with enough limit
		assert_ok!(builder::call(addr)
			.storage_deposit_limit(51)
			.data(1u32.to_le_bytes().to_vec())
			.build());

		// Use 4 more bytes of the storage for the same item, which requires 4 Balance.
		// Should fail as DefaultDepositLimit is 3 and hence isn't enough.
		assert_err_ignore_postinfo!(
			builder::call(addr)
				.storage_deposit_limit(3)
				.data(5u32.to_le_bytes().to_vec())
				.build(),
			<Error<Test>>::StorageDepositLimitExhausted,
		);
	});
}

#[test]
fn deposit_limit_in_nested_calls() {
	let (binary_caller, _code_hash_caller) = compile_module("create_storage_and_call").unwrap();
	let (binary_callee, _code_hash_callee) = compile_module("store_call").unwrap();
	ExtBuilder::default().existential_deposit(200).build().execute_with(|| {
		let _ = <Test as Config>::Currency::set_balance(&ALICE, 1_000_000);

		// Create both contracts: Constructors do nothing.
		let Contract { addr: addr_caller, .. } =
			builder::bare_instantiate(Code::Upload(binary_caller)).build_and_unwrap_contract();
		let Contract { addr: addr_callee, .. } =
			builder::bare_instantiate(Code::Upload(binary_callee)).build_and_unwrap_contract();

		// Create 100 bytes of storage with a price of per byte
		// This is 100 Balance + 2 Balance for the item
		// 48 for the key
		assert_ok!(builder::call(addr_callee)
			.storage_deposit_limit(102 + 48)
			.data(100u32.to_le_bytes().to_vec())
			.build());

		// We do not remove any storage but add a storage item of 12 bytes in the caller
		// contract. This would cost 12 + 2 + 72 = 86 Balance.
		// The nested call doesn't get a special limit, which is set by passing `u64::MAX` to it.
		// This should fail as the specified parent's limit is less than the cost: 13 <
		// 14.
		assert_err_ignore_postinfo!(
			builder::call(addr_caller)
				.storage_deposit_limit(85)
				.data((100u32, &addr_callee, U256::MAX).encode())
				.build(),
			<Error<Test>>::StorageDepositLimitExhausted,
		);

		// Now we specify the parent's limit high enough to cover the caller's storage
		// additions. However, we use a single byte more in the callee, hence the storage
		// deposit should be 87 Balance.
		// The nested call doesn't get a special limit, which is set by passing `u64::MAX` to it.
		// This should fail as the specified parent's limit is less than the cost: 86 < 87
		assert_err_ignore_postinfo!(
			builder::call(addr_caller)
				.storage_deposit_limit(86)
				.data((101u32, &addr_callee, &U256::MAX).encode())
				.build(),
			<Error<Test>>::StorageDepositLimitExhausted,
		);

		// The parents storage deposit limit doesn't matter as the sub calls limit
		// is enforced eagerly. However, we set a special deposit limit of 1 Balance for the
		// nested call. This should fail as callee adds up 2 bytes to the storage, meaning
		// that the nested call should have a deposit limit of at least 2 Balance. The
		// sub-call should be rolled back, which is covered by the next test case.
		let ret = builder::bare_call(addr_caller)
			.storage_deposit_limit(DepositLimit::Balance(u64::MAX))
			.data((102u32, &addr_callee, U256::from(1u64)).encode())
			.build_and_unwrap_result();
		assert_return_code!(ret, RuntimeReturnCode::OutOfResources);

		// Refund in the callee contract but not enough to cover the Balance required by the
		// caller. Note that if previous sub-call wouldn't roll back, this call would pass
		// making the test case fail. We don't set a special limit for the nested call here.
		assert_err_ignore_postinfo!(
			builder::call(addr_caller)
				.storage_deposit_limit(0)
				.data((87u32, &addr_callee, &U256::MAX.to_little_endian()).encode())
				.build(),
			<Error<Test>>::StorageDepositLimitExhausted,
		);

		let _ = <Test as Config>::Currency::set_balance(&ALICE, 511);

		// Require more than the sender's balance.
		// Limit the sub call to little balance so it should fail in there
		let ret = builder::bare_call(addr_caller)
			.data((416, &addr_callee, U256::from(1u64)).encode())
			.build_and_unwrap_result();
		assert_return_code!(ret, RuntimeReturnCode::OutOfResources);

		// Free up enough storage in the callee so that the caller can create a new item
		// We set the special deposit limit of 1 Balance for the nested call, which isn't
		// enforced as callee frees up storage. This should pass.
		assert_ok!(builder::call(addr_caller)
			.storage_deposit_limit(1)
			.data((0u32, &addr_callee, U256::from(1u64)).encode())
			.build());
	});
}

#[test]
fn deposit_limit_in_nested_instantiate() {
	let (binary_caller, _code_hash_caller) =
		compile_module("create_storage_and_instantiate").unwrap();
	let (binary_callee, code_hash_callee) = compile_module("store_deploy").unwrap();
	const ED: u64 = 5;
	ExtBuilder::default().existential_deposit(ED).build().execute_with(|| {
		let _ = <Test as Config>::Currency::set_balance(&ALICE, 1_000_000);
		let _ = <Test as Config>::Currency::set_balance(&BOB, 1_000_000);
		// Create caller contract
		let Contract { addr: addr_caller, account_id: caller_id } =
			builder::bare_instantiate(Code::Upload(binary_caller))
				.native_value(10_000) // this balance is later passed to the deployed contract
				.build_and_unwrap_contract();
		// Deploy a contract to get its occupied storage size
		let Contract { addr, .. } = builder::bare_instantiate(Code::Upload(binary_callee))
			.data(vec![0, 0, 0, 0])
			.build_and_unwrap_contract();

		// This is the deposit we expect to be charged just for instantiatiting the callee.
		//
		// - callee_info_len + 2 for storing the new contract info
		// - the deposit for depending on a code hash
		// - ED for deployed contract account
		// - 2 for the storage item of 0 bytes being created in the callee constructor
		// - 48 for the key
		let callee_min_deposit = {
			let callee_info_len =
				AccountInfo::<Test>::load_contract(&addr).unwrap().encoded_size() as u64;
			let code_deposit = test_utils::lockup_deposit(&code_hash_callee);
			callee_info_len + code_deposit + 2 + ED + 2 + 48
		};

		// The parent just stores an item of the passed size so at least
		// we need to pay for the item itself.
		let caller_min_deposit = callee_min_deposit + 2 + 48;

		// Fail in callee.
		//
		// We still fail in the sub call because we enforce limits on return from a contract.
		// Sub calls return first to they are checked first.
		let ret = builder::bare_call(addr_caller)
			.origin(RuntimeOrigin::signed(BOB))
			.storage_deposit_limit(DepositLimit::Balance(0))
			.data((&code_hash_callee, 100u32, &U256::MAX.to_little_endian()).encode())
			.build_and_unwrap_result();
		assert_return_code!(ret, RuntimeReturnCode::OutOfResources);
		// The charges made on instantiation should be rolled back.
		assert_eq!(<Test as Config>::Currency::free_balance(&BOB), 1_000_000);

		// Fail in the caller.
		//
		// For that we need to supply enough storage deposit so that the sub call
		// succeeds but the parent call runs out of storage.
		let ret = builder::bare_call(addr_caller)
			.origin(RuntimeOrigin::signed(BOB))
			.storage_deposit_limit(DepositLimit::Balance(callee_min_deposit))
			.data((&code_hash_callee, 0u32, &U256::MAX.to_little_endian()).encode())
			.build();
		assert_err!(ret.result, <Error<Test>>::StorageDepositLimitExhausted);
		// The charges made on the instantiation should be rolled back.
		assert_eq!(<Test as Config>::Currency::free_balance(&BOB), 1_000_000);

		// Fail in the callee with bytes.
		//
		// Same as above but stores one byte in both caller and callee.
		let ret = builder::bare_call(addr_caller)
			.origin(RuntimeOrigin::signed(BOB))
			.storage_deposit_limit(DepositLimit::Balance(caller_min_deposit + 1))
			.data((&code_hash_callee, 1u32, U256::from(callee_min_deposit)).encode())
			.build_and_unwrap_result();
		assert_return_code!(ret, RuntimeReturnCode::OutOfResources);
		// The charges made on the instantiation should be rolled back.
		assert_eq!(<Test as Config>::Currency::free_balance(&BOB), 1_000_000);

		// Fail in the caller with bytes.
		//
		// Same as above but stores one byte in both caller and callee.
		let ret = builder::bare_call(addr_caller)
			.origin(RuntimeOrigin::signed(BOB))
			.storage_deposit_limit(DepositLimit::Balance(callee_min_deposit + 1))
			.data((&code_hash_callee, 1u32, U256::from(callee_min_deposit + 1)).encode())
			.build();
		assert_err!(ret.result, <Error<Test>>::StorageDepositLimitExhausted);
		// The charges made on the instantiation should be rolled back.
		assert_eq!(<Test as Config>::Currency::free_balance(&BOB), 1_000_000);

		// Set enough deposit limit for the child instantiate. This should succeed.
		let result = builder::bare_call(addr_caller)
			.origin(RuntimeOrigin::signed(BOB))
			.storage_deposit_limit((caller_min_deposit + 2).into())
			.data((&code_hash_callee, 1u32, U256::from(callee_min_deposit + 1)).encode())
			.build();

		let returned = result.result.unwrap();
		assert!(!returned.did_revert());

		// All balance of the caller except ED has been transferred to the callee.
		// No deposit has been taken from it.
		assert_eq!(<Test as Config>::Currency::free_balance(&caller_id), ED);
		// Get address of the deployed contract.
		let addr_callee = H160::from_slice(&returned.data[0..20]);
		let callee_account_id = <Test as Config>::AddressMapper::to_account_id(&addr_callee);
		// 10_000 should be sent to callee from the caller contract, plus ED to be sent from the
		// origin.
		assert_eq!(<Test as Config>::Currency::free_balance(&callee_account_id), 10_000 + ED);
		// The origin should be charged with what the outer call consumed
		assert_eq!(
			<Test as Config>::Currency::free_balance(&BOB),
			1_000_000 - (caller_min_deposit + 2),
		);
		assert_eq!(result.storage_deposit.charge_or_zero(), (caller_min_deposit + 2))
	});
}

#[test]
fn deposit_limit_honors_liquidity_restrictions() {
	let (binary, _code_hash) = compile_module("store_call").unwrap();
	ExtBuilder::default().existential_deposit(200).build().execute_with(|| {
		let bobs_balance = 1_000;
		let _ = <Test as Config>::Currency::set_balance(&ALICE, 1_000_000);
		let _ = <Test as Config>::Currency::set_balance(&BOB, bobs_balance);
		let min_balance = Contracts::min_balance();

		// Instantiate the BOB contract.
		let Contract { addr, account_id } =
			builder::bare_instantiate(Code::Upload(binary)).build_and_unwrap_contract();

		let info_deposit = test_utils::contract_base_deposit(&addr);
		// Check that the contract has been instantiated and has the minimum balance
		assert_eq!(get_contract(&addr).total_deposit(), info_deposit);
		assert_eq!(
			<Test as Config>::Currency::total_balance(&account_id),
			info_deposit + min_balance
		);

		// check that the hold is honored
		<Test as Config>::Currency::hold(
			&HoldReason::CodeUploadDepositReserve.into(),
			&BOB,
			bobs_balance - min_balance,
		)
		.unwrap();
		assert_err_ignore_postinfo!(
			builder::call(addr)
				.origin(RuntimeOrigin::signed(BOB))
				.storage_deposit_limit(10_000)
				.data(100u32.to_le_bytes().to_vec())
				.build(),
			<Error<Test>>::StorageDepositNotEnoughFunds,
		);
		assert_eq!(<Test as Config>::Currency::free_balance(&BOB), min_balance);
	});
}

#[test]
fn deposit_limit_honors_existential_deposit() {
	let (binary, _code_hash) = compile_module("store_call").unwrap();
	ExtBuilder::default().existential_deposit(200).build().execute_with(|| {
		let _ = <Test as Config>::Currency::set_balance(&ALICE, 1_000_000);
		let _ = <Test as Config>::Currency::set_balance(&BOB, 300);
		let min_balance = Contracts::min_balance();

		// Instantiate the BOB contract.
		let Contract { addr, account_id } =
			builder::bare_instantiate(Code::Upload(binary)).build_and_unwrap_contract();

		let info_deposit = test_utils::contract_base_deposit(&addr);

		// Check that the contract has been instantiated and has the minimum balance
		assert_eq!(get_contract(&addr).total_deposit(), info_deposit);
		assert_eq!(
			<Test as Config>::Currency::total_balance(&account_id),
			min_balance + info_deposit
		);

		// check that the deposit can't bring the account below the existential deposit
		assert_err_ignore_postinfo!(
			builder::call(addr)
				.origin(RuntimeOrigin::signed(BOB))
				.storage_deposit_limit(10_000)
				.data(100u32.to_le_bytes().to_vec())
				.build(),
			<Error<Test>>::StorageDepositNotEnoughFunds,
		);
		assert_eq!(<Test as Config>::Currency::free_balance(&BOB), 300);
	});
}

#[test]
fn native_dependency_deposit_works() {
	let (binary, code_hash) = compile_module("set_code_hash").unwrap();
	let (dummy_binary, dummy_code_hash) = compile_module("dummy").unwrap();

	// Test with both existing and uploaded code
	for code in [Code::Upload(binary.clone()), Code::Existing(code_hash)] {
		ExtBuilder::default().build().execute_with(|| {
			let _ = Balances::set_balance(&ALICE, 1_000_000);
			let lockup_deposit_percent = CodeHashLockupDepositPercent::get();

			// Upload the dummy contract,
			Contracts::upload_code(
				RuntimeOrigin::signed(ALICE),
				dummy_binary.clone(),
				deposit_limit::<Test>(),
			)
			.unwrap();

			// Upload `set_code_hash` contracts if using Code::Existing.
			let add_upload_deposit = match code {
				Code::Existing(_) => {
					Contracts::upload_code(
						RuntimeOrigin::signed(ALICE),
						binary.clone(),
						deposit_limit::<Test>(),
					)
					.unwrap();
					false
				},
				Code::Upload(_) => true,
			};

			// Instantiate the set_code_hash contract.
			let res = builder::bare_instantiate(code).build();

			let addr = res.result.unwrap().addr;
			let account_id = <Test as Config>::AddressMapper::to_account_id(&addr);
			let base_deposit = test_utils::contract_base_deposit(&addr);
			let upload_deposit = test_utils::get_code_deposit(&code_hash);
			let extra_deposit = add_upload_deposit.then(|| upload_deposit).unwrap_or_default();

			assert_eq!(
				res.storage_deposit.charge_or_zero(),
				extra_deposit + base_deposit + Contracts::min_balance()
			);

			// call set_code_hash
			builder::bare_call(addr)
				.data(dummy_code_hash.encode())
				.build_and_unwrap_result();

			// Check updated storage_deposit due to code size changes
			let deposit_diff = lockup_deposit_percent
				.mul_ceil(test_utils::get_code_deposit(&code_hash)) -
				lockup_deposit_percent.mul_ceil(test_utils::get_code_deposit(&dummy_code_hash));
			let new_base_deposit = test_utils::contract_base_deposit(&addr);
			assert_ne!(deposit_diff, 0);
			assert_eq!(base_deposit - new_base_deposit, deposit_diff);

			assert_eq!(
				test_utils::get_balance_on_hold(
					&HoldReason::StorageDepositReserve.into(),
					&account_id
				),
				new_base_deposit
			);
		});
	}
}

#[test]
fn block_hash_works() {
	let (code, _) = compile_module("block_hash").unwrap();

	ExtBuilder::default().existential_deposit(1).build().execute_with(|| {
		let _ = <Test as Config>::Currency::set_balance(&ALICE, 1_000_000);

		let Contract { addr, .. } =
			builder::bare_instantiate(Code::Upload(code)).build_and_unwrap_contract();

		// The genesis config sets to the block number to 1
		let block_hash = [1; 32];
		frame_system::BlockHash::<Test>::insert(
			&crate::BlockNumberFor::<Test>::from(0u32),
			<Test as frame_system::Config>::Hash::from(&block_hash),
		);
		assert_ok!(builder::call(addr)
			.data((U256::zero(), H256::from(block_hash)).encode())
			.build());

		// A block number out of range returns the zero value
		assert_ok!(builder::call(addr).data((U256::from(1), H256::zero()).encode()).build());
	});
}

#[test]
fn block_author_works() {
	let (code, _) = compile_module("block_author").unwrap();

	ExtBuilder::default().existential_deposit(1).build().execute_with(|| {
		let _ = <Test as Config>::Currency::set_balance(&ALICE, 1_000_000);

		let Contract { addr, .. } =
			builder::bare_instantiate(Code::Upload(code)).build_and_unwrap_contract();

		// The fixture asserts the input to match the find_author API method output.
		assert_ok!(builder::call(addr).data(EVE_ADDR.encode()).build());
	});
}

#[test]
fn root_cannot_upload_code() {
	let (binary, _) = compile_module("dummy").unwrap();

	ExtBuilder::default().build().execute_with(|| {
		assert_noop!(
			Contracts::upload_code(RuntimeOrigin::root(), binary, deposit_limit::<Test>()),
			DispatchError::BadOrigin,
		);
	});
}

#[test]
fn root_cannot_remove_code() {
	let (_, code_hash) = compile_module("dummy").unwrap();

	ExtBuilder::default().build().execute_with(|| {
		assert_noop!(
			Contracts::remove_code(RuntimeOrigin::root(), code_hash),
			DispatchError::BadOrigin,
		);
	});
}

#[test]
fn signed_cannot_set_code() {
	let (_, code_hash) = compile_module("dummy").unwrap();

	ExtBuilder::default().build().execute_with(|| {
		assert_noop!(
			Contracts::set_code(RuntimeOrigin::signed(ALICE), BOB_ADDR, code_hash),
			DispatchError::BadOrigin,
		);
	});
}

#[test]
fn none_cannot_call_code() {
	ExtBuilder::default().build().execute_with(|| {
		assert_err_ignore_postinfo!(
			builder::call(BOB_ADDR).origin(RuntimeOrigin::none()).build(),
			DispatchError::BadOrigin,
		);
	});
}

#[test]
fn root_can_call() {
	let (binary, _) = compile_module("dummy").unwrap();

	ExtBuilder::default().existential_deposit(100).build().execute_with(|| {
		let _ = <Test as Config>::Currency::set_balance(&ALICE, 1_000_000);

		let Contract { addr, .. } =
			builder::bare_instantiate(Code::Upload(binary)).build_and_unwrap_contract();

		// Call the contract.
		assert_ok!(builder::call(addr).origin(RuntimeOrigin::root()).build());
	});
}

#[test]
fn root_cannot_instantiate_with_code() {
	let (binary, _) = compile_module("dummy").unwrap();

	ExtBuilder::default().build().execute_with(|| {
		assert_err_ignore_postinfo!(
			builder::instantiate_with_code(binary).origin(RuntimeOrigin::root()).build(),
			DispatchError::BadOrigin
		);
	});
}

#[test]
fn root_cannot_instantiate() {
	let (_, code_hash) = compile_module("dummy").unwrap();

	ExtBuilder::default().build().execute_with(|| {
		assert_err_ignore_postinfo!(
			builder::instantiate(code_hash).origin(RuntimeOrigin::root()).build(),
			DispatchError::BadOrigin
		);
	});
}

#[test]
fn only_upload_origin_can_upload() {
	let (binary, _) = compile_module("dummy").unwrap();
	UploadAccount::set(Some(ALICE));
	ExtBuilder::default().build().execute_with(|| {
		let _ = Balances::set_balance(&ALICE, 1_000_000);
		let _ = Balances::set_balance(&BOB, 1_000_000);

		assert_err!(
			Contracts::upload_code(RuntimeOrigin::root(), binary.clone(), deposit_limit::<Test>(),),
			DispatchError::BadOrigin
		);

		assert_err!(
			Contracts::upload_code(
				RuntimeOrigin::signed(BOB),
				binary.clone(),
				deposit_limit::<Test>(),
			),
			DispatchError::BadOrigin
		);

		// Only alice is allowed to upload contract code.
		assert_ok!(Contracts::upload_code(
			RuntimeOrigin::signed(ALICE),
			binary.clone(),
			deposit_limit::<Test>(),
		));
	});
}

#[test]
fn only_instantiation_origin_can_instantiate() {
	let (code, code_hash) = compile_module("dummy").unwrap();
	InstantiateAccount::set(Some(ALICE));
	ExtBuilder::default().build().execute_with(|| {
		let _ = Balances::set_balance(&ALICE, 1_000_000);
		let _ = Balances::set_balance(&BOB, 1_000_000);

		assert_err_ignore_postinfo!(
			builder::instantiate_with_code(code.clone())
				.origin(RuntimeOrigin::root())
				.build(),
			DispatchError::BadOrigin
		);

		assert_err_ignore_postinfo!(
			builder::instantiate_with_code(code.clone())
				.origin(RuntimeOrigin::signed(BOB))
				.build(),
			DispatchError::BadOrigin
		);

		// Only Alice can instantiate
		assert_ok!(builder::instantiate_with_code(code).build());

		// Bob cannot instantiate with either `instantiate_with_code` or `instantiate`.
		assert_err_ignore_postinfo!(
			builder::instantiate(code_hash).origin(RuntimeOrigin::signed(BOB)).build(),
			DispatchError::BadOrigin
		);
	});
}

#[test]
fn balance_of_api() {
	let (binary, _code_hash) = compile_module("balance_of").unwrap();
	ExtBuilder::default().existential_deposit(200).build().execute_with(|| {
		let _ = Balances::set_balance(&ALICE, 1_000_000);
		let _ = Balances::set_balance(&ALICE_FALLBACK, 1_000_000);

		let Contract { addr, .. } =
			builder::bare_instantiate(Code::Upload(binary.to_vec())).build_and_unwrap_contract();

		// The fixture asserts a non-zero returned free balance of the account;
		// The ALICE_FALLBACK account is endowed;
		// Hence we should not revert
		assert_ok!(builder::call(addr).data(ALICE_ADDR.0.to_vec()).build());

		// The fixture asserts a non-zero returned free balance of the account;
		// The ETH_BOB account is not endowed;
		// Hence we should revert
		assert_err_ignore_postinfo!(
			builder::call(addr).data(BOB_ADDR.0.to_vec()).build(),
			<Error<Test>>::ContractTrapped
		);
	});
}

#[test]
fn balance_api_returns_free_balance() {
	let (binary, _code_hash) = compile_module("balance").unwrap();
	ExtBuilder::default().existential_deposit(200).build().execute_with(|| {
		let _ = <Test as Config>::Currency::set_balance(&ALICE, 1_000_000);

		// Instantiate the BOB contract without any extra balance.
		let Contract { addr, .. } =
			builder::bare_instantiate(Code::Upload(binary.to_vec())).build_and_unwrap_contract();

		let value = 0;
		// Call BOB which makes it call the balance runtime API.
		// The contract code asserts that the returned balance is 0.
		assert_ok!(builder::call(addr).value(value).build());

		let value = 1;
		// Calling with value will trap the contract.
		assert_err_ignore_postinfo!(
			builder::call(addr).value(value).build(),
			<Error<Test>>::ContractTrapped
		);
	});
}

#[test]
fn call_depth_is_enforced() {
	let (binary, _code_hash) = compile_module("recurse").unwrap();
	ExtBuilder::default().existential_deposit(200).build().execute_with(|| {
		let _ = <Test as Config>::Currency::set_balance(&ALICE, 1_000_000);

		let extra_recursions = 1024;

		let Contract { addr, .. } =
			builder::bare_instantiate(Code::Upload(binary.to_vec())).build_and_unwrap_contract();

		// takes the number of recursions
		// returns the number of left over recursions
		assert_eq!(
			u32::from_le_bytes(
				builder::bare_call(addr)
					.data((limits::CALL_STACK_DEPTH + extra_recursions).encode())
					.build_and_unwrap_result()
					.data
					.try_into()
					.unwrap()
			),
			// + 1 because when the call depth is reached the caller contract is trapped without
			// the ability to return any data. hence the last call frame is untracked.
			extra_recursions + 1,
		);
	});
}

#[test]
fn gas_consumed_is_linear_for_nested_calls() {
	let (code, _code_hash) = compile_module("recurse").unwrap();
	ExtBuilder::default().existential_deposit(200).build().execute_with(|| {
		let _ = <Test as Config>::Currency::set_balance(&ALICE, 1_000_000);

		let Contract { addr, .. } =
			builder::bare_instantiate(Code::Upload(code)).build_and_unwrap_contract();

		let [gas_0, gas_1, gas_2, gas_max] = {
			[0u32, 1u32, 2u32, limits::CALL_STACK_DEPTH]
				.iter()
				.map(|i| {
					let result = builder::bare_call(addr).data(i.encode()).build();
					assert_eq!(
						u32::from_le_bytes(result.result.unwrap().data.try_into().unwrap()),
						0
					);
					result.gas_consumed
				})
				.collect::<Vec<_>>()
				.try_into()
				.unwrap()
		};

		let gas_per_recursion = gas_2.checked_sub(&gas_1).unwrap();
		assert_eq!(gas_max, gas_0 + gas_per_recursion * limits::CALL_STACK_DEPTH as u64);
	});
}

#[test]
fn read_only_call_cannot_store() {
	let (binary_caller, _code_hash_caller) = compile_module("read_only_call").unwrap();
	let (binary_callee, _code_hash_callee) = compile_module("store_call").unwrap();
	ExtBuilder::default().existential_deposit(200).build().execute_with(|| {
		let _ = <Test as Config>::Currency::set_balance(&ALICE, 1_000_000);

		// Create both contracts: Constructors do nothing.
		let Contract { addr: addr_caller, .. } =
			builder::bare_instantiate(Code::Upload(binary_caller)).build_and_unwrap_contract();
		let Contract { addr: addr_callee, .. } =
			builder::bare_instantiate(Code::Upload(binary_callee)).build_and_unwrap_contract();

		// Read-only call fails when modifying storage.
		assert_err_ignore_postinfo!(
			builder::call(addr_caller).data((&addr_callee, 100u32).encode()).build(),
			<Error<Test>>::ContractTrapped
		);
	});
}

#[test]
fn read_only_call_cannot_transfer() {
	let (binary_caller, _code_hash_caller) = compile_module("call_with_flags_and_value").unwrap();
	let (binary_callee, _code_hash_callee) = compile_module("dummy").unwrap();
	ExtBuilder::default().existential_deposit(200).build().execute_with(|| {
		let _ = <Test as Config>::Currency::set_balance(&ALICE, 1_000_000);

		// Create both contracts: Constructors do nothing.
		let Contract { addr: addr_caller, .. } =
			builder::bare_instantiate(Code::Upload(binary_caller)).build_and_unwrap_contract();
		let Contract { addr: addr_callee, .. } =
			builder::bare_instantiate(Code::Upload(binary_callee)).build_and_unwrap_contract();

		// Read-only call fails when a non-zero value is set.
		assert_err_ignore_postinfo!(
			builder::call(addr_caller)
				.data(
					(addr_callee, pallet_revive_uapi::CallFlags::READ_ONLY.bits(), 100u64).encode()
				)
				.build(),
			<Error<Test>>::StateChangeDenied
		);
	});
}

#[test]
fn read_only_subsequent_call_cannot_store() {
	let (binary_read_only_caller, _code_hash_caller) = compile_module("read_only_call").unwrap();
	let (binary_caller, _code_hash_caller) = compile_module("call_with_flags_and_value").unwrap();
	let (binary_callee, _code_hash_callee) = compile_module("store_call").unwrap();
	ExtBuilder::default().existential_deposit(200).build().execute_with(|| {
		let _ = <Test as Config>::Currency::set_balance(&ALICE, 1_000_000);

		// Create contracts: Constructors do nothing.
		let Contract { addr: addr_caller, .. } =
			builder::bare_instantiate(Code::Upload(binary_read_only_caller))
				.build_and_unwrap_contract();
		let Contract { addr: addr_subsequent_caller, .. } =
			builder::bare_instantiate(Code::Upload(binary_caller)).build_and_unwrap_contract();
		let Contract { addr: addr_callee, .. } =
			builder::bare_instantiate(Code::Upload(binary_callee)).build_and_unwrap_contract();

		// Subsequent call input.
		let input = (&addr_callee, pallet_revive_uapi::CallFlags::empty().bits(), 0u64, 100u32);

		// Read-only call fails when modifying storage.
		assert_err_ignore_postinfo!(
			builder::call(addr_caller)
				.data((&addr_subsequent_caller, input).encode())
				.build(),
			<Error<Test>>::ContractTrapped
		);
	});
}

#[test]
fn read_only_call_works() {
	let (binary_caller, _code_hash_caller) = compile_module("read_only_call").unwrap();
	let (binary_callee, _code_hash_callee) = compile_module("dummy").unwrap();
	ExtBuilder::default().existential_deposit(200).build().execute_with(|| {
		let _ = <Test as Config>::Currency::set_balance(&ALICE, 1_000_000);

		// Create both contracts: Constructors do nothing.
		let Contract { addr: addr_caller, .. } =
			builder::bare_instantiate(Code::Upload(binary_caller)).build_and_unwrap_contract();
		let Contract { addr: addr_callee, .. } =
			builder::bare_instantiate(Code::Upload(binary_callee)).build_and_unwrap_contract();

		assert_ok!(builder::call(addr_caller).data(addr_callee.encode()).build());
	});
}

#[test]
fn create1_with_value_works() {
	let (code, code_hash) = compile_module("create1_with_value").unwrap();
	let value = 42;
	ExtBuilder::default().existential_deposit(200).build().execute_with(|| {
		let _ = <Test as Config>::Currency::set_balance(&ALICE, 1_000_000);

		// Create the contract: Constructor does nothing.
		let Contract { addr, .. } =
			builder::bare_instantiate(Code::Upload(code)).build_and_unwrap_contract();

		// Call the contract: Deploys itself using create1 and the expected value
		assert_ok!(builder::call(addr).value(value).data(code_hash.encode()).build());

		// We should see the expected balance at the expected account
		let address = crate::address::create1(&addr, 1);
		let account_id = <Test as Config>::AddressMapper::to_account_id(&address);
		let usable_balance = <Test as Config>::Currency::usable_balance(&account_id);
		assert_eq!(usable_balance, value);
	});
}

#[test]
fn gas_price_api_works() {
	let (code, _) = compile_module("gas_price").unwrap();

	ExtBuilder::default().existential_deposit(100).build().execute_with(|| {
		let _ = <Test as Config>::Currency::set_balance(&ALICE, 1_000_000);

		// Create fixture: Constructor does nothing
		let Contract { addr, .. } =
			builder::bare_instantiate(Code::Upload(code)).build_and_unwrap_contract();

		// Call the contract: It echoes back the value returned by the gas price API.
		let received = builder::bare_call(addr).build_and_unwrap_result();
		assert_eq!(received.flags, ReturnFlags::empty());
		assert_eq!(u64::from_le_bytes(received.data[..].try_into().unwrap()), u64::from(GAS_PRICE));
	});
}

#[test]
fn base_fee_api_works() {
	let (code, _) = compile_module("base_fee").unwrap();

	ExtBuilder::default().existential_deposit(100).build().execute_with(|| {
		let _ = <Test as Config>::Currency::set_balance(&ALICE, 1_000_000);

		// Create fixture: Constructor does nothing
		let Contract { addr, .. } =
			builder::bare_instantiate(Code::Upload(code)).build_and_unwrap_contract();

		// Call the contract: It echoes back the value returned by the base fee API.
		let received = builder::bare_call(addr).build_and_unwrap_result();
		assert_eq!(received.flags, ReturnFlags::empty());
		assert_eq!(U256::from_little_endian(received.data[..].try_into().unwrap()), U256::zero());
	});
}

#[test]
fn call_data_size_api_works() {
	let (code, _) = compile_module("call_data_size").unwrap();

	ExtBuilder::default().existential_deposit(100).build().execute_with(|| {
		let _ = <Test as Config>::Currency::set_balance(&ALICE, 1_000_000);

		// Create fixture: Constructor does nothing
		let Contract { addr, .. } =
			builder::bare_instantiate(Code::Upload(code)).build_and_unwrap_contract();

		// Call the contract: It echoes back the value returned by the call data size API.
		let received = builder::bare_call(addr).build_and_unwrap_result();
		assert_eq!(received.flags, ReturnFlags::empty());
		assert_eq!(u64::from_le_bytes(received.data.try_into().unwrap()), 0);

		let received = builder::bare_call(addr).data(vec![1; 256]).build_and_unwrap_result();
		assert_eq!(received.flags, ReturnFlags::empty());
		assert_eq!(u64::from_le_bytes(received.data.try_into().unwrap()), 256);
	});
}

#[test]
fn call_data_copy_api_works() {
	let (code, _) = compile_module("call_data_copy").unwrap();

	ExtBuilder::default().existential_deposit(100).build().execute_with(|| {
		let _ = <Test as Config>::Currency::set_balance(&ALICE, 1_000_000);

		// Create fixture: Constructor does nothing
		let Contract { addr, .. } =
			builder::bare_instantiate(Code::Upload(code)).build_and_unwrap_contract();

		// Call fixture: Expects an input of [255; 32] and executes tests.
		assert_ok!(builder::call(addr).data(vec![255; 32]).build());
	});
}

#[test]
fn static_data_limit_is_enforced() {
	let (oom_rw_trailing, _) = compile_module("oom_rw_trailing").unwrap();
	let (oom_rw_included, _) = compile_module("oom_rw_included").unwrap();
	let (oom_ro, _) = compile_module("oom_ro").unwrap();

	ExtBuilder::default().build().execute_with(|| {
		let _ = Balances::set_balance(&ALICE, 1_000_000);

		assert_err!(
			Contracts::upload_code(
				RuntimeOrigin::signed(ALICE),
				oom_rw_trailing,
				deposit_limit::<Test>(),
			),
			<Error<Test>>::StaticMemoryTooLarge
		);

		assert_err!(
			Contracts::upload_code(
				RuntimeOrigin::signed(ALICE),
				oom_rw_included,
				deposit_limit::<Test>(),
			),
			<Error<Test>>::BlobTooLarge
		);

		assert_err!(
			Contracts::upload_code(RuntimeOrigin::signed(ALICE), oom_ro, deposit_limit::<Test>(),),
			<Error<Test>>::BlobTooLarge
		);
	});
}

#[test]
fn call_diverging_out_len_works() {
	let (code, _) = compile_module("call_diverging_out_len").unwrap();

	ExtBuilder::default().existential_deposit(100).build().execute_with(|| {
		let _ = <Test as Config>::Currency::set_balance(&ALICE, 1_000_000);

		// Create the contract: Constructor does nothing
		let Contract { addr, .. } =
			builder::bare_instantiate(Code::Upload(code)).build_and_unwrap_contract();

		// Call the contract: It will issue calls and deploys, asserting on
		// correct output if the supplied output length was smaller than
		// than what the callee returned.
		assert_ok!(builder::call(addr).build());
	});
}

#[test]
fn call_own_code_hash_works() {
	let (code, code_hash) = compile_module("call_own_code_hash").unwrap();

	ExtBuilder::default().existential_deposit(100).build().execute_with(|| {
		let _ = <Test as Config>::Currency::set_balance(&ALICE, 1_000_000);

		// Create the contract: Constructor does nothing
		let Contract { addr, .. } =
			builder::bare_instantiate(Code::Upload(code)).build_and_unwrap_contract();

		let ret = builder::bare_call(addr).build_and_unwrap_result();
		assert_eq!(H256::from_slice(&ret.data[..]), code_hash);
	});
}

#[test]
fn call_caller_is_root() {
	let (code, _) = compile_module("call_caller_is_root").unwrap();

	ExtBuilder::default().existential_deposit(100).build().execute_with(|| {
		let _ = <Test as Config>::Currency::set_balance(&ALICE, 1_000_000);

		// Create the contract: Constructor does nothing
		let Contract { addr, .. } =
			builder::bare_instantiate(Code::Upload(code)).build_and_unwrap_contract();

		let ret = builder::bare_call(addr).origin(RuntimeOrigin::root()).build_and_unwrap_result();
		assert_eq!(ret.data, vec![1]);
	});
}

#[test]
fn call_caller_is_root_from_non_root() {
	let (code, _) = compile_module("call_caller_is_root").unwrap();

	ExtBuilder::default().existential_deposit(100).build().execute_with(|| {
		let _ = <Test as Config>::Currency::set_balance(&ALICE, 1_000_000);

		// Create the contract: Constructor does nothing
		let Contract { addr, .. } =
			builder::bare_instantiate(Code::Upload(code)).build_and_unwrap_contract();

		let ret = builder::bare_call(addr).build_and_unwrap_result();
		assert_eq!(ret.data, vec![0]);
	});
}

#[test]
fn call_caller_is_origin() {
	let (code, _) = compile_module("call_caller_is_origin").unwrap();

	ExtBuilder::default().existential_deposit(100).build().execute_with(|| {
		let _ = <Test as Config>::Currency::set_balance(&ALICE, 1_000_000);

		// Create the contract: Constructor does nothing
		let Contract { addr, .. } =
			builder::bare_instantiate(Code::Upload(code)).build_and_unwrap_contract();

		let ret = builder::bare_call(addr).build_and_unwrap_result();
		assert_eq!(ret.data, vec![1]);
	});
}

#[test]
fn chain_id_works() {
	let (code, _) = compile_module("chain_id").unwrap();

	ExtBuilder::default().existential_deposit(100).build().execute_with(|| {
		let _ = <Test as Config>::Currency::set_balance(&ALICE, 1_000_000);

		let chain_id = U256::from(<Test as Config>::ChainId::get());
		let received = builder::bare_instantiate(Code::Upload(code)).build_and_unwrap_result();
		assert_eq!(received.result.data, chain_id.encode());
	});
}

#[test]
fn call_data_load_api_works() {
	let (code, _) = compile_module("call_data_load").unwrap();

	ExtBuilder::default().existential_deposit(100).build().execute_with(|| {
		let _ = <Test as Config>::Currency::set_balance(&ALICE, 1_000_000);

		// Create fixture: Constructor does nothing
		let Contract { addr, .. } =
			builder::bare_instantiate(Code::Upload(code)).build_and_unwrap_contract();

		// Call the contract: It reads a byte for the offset and then returns
		// what call data load returned using this byte as the offset.
		let input = (3u8, U256::max_value(), U256::max_value()).encode();
		let received = builder::bare_call(addr).data(input).build().result.unwrap();
		assert_eq!(received.flags, ReturnFlags::empty());
		assert_eq!(U256::from_little_endian(&received.data), U256::max_value());

		// Edge case
		let input = (2u8, U256::from(255).to_big_endian()).encode();
		let received = builder::bare_call(addr).data(input).build().result.unwrap();
		assert_eq!(received.flags, ReturnFlags::empty());
		assert_eq!(U256::from_little_endian(&received.data), U256::from(65280));

		// Edge case
		let received = builder::bare_call(addr).data(vec![1]).build().result.unwrap();
		assert_eq!(received.flags, ReturnFlags::empty());
		assert_eq!(U256::from_little_endian(&received.data), U256::zero());

		// OOB case
		let input = (42u8).encode();
		let received = builder::bare_call(addr).data(input).build().result.unwrap();
		assert_eq!(received.flags, ReturnFlags::empty());
		assert_eq!(U256::from_little_endian(&received.data), U256::zero());

		// No calldata should return the zero value
		let received = builder::bare_call(addr).build().result.unwrap();
		assert_eq!(received.flags, ReturnFlags::empty());
		assert_eq!(U256::from_little_endian(&received.data), U256::zero());
	});
}

#[test]
fn return_data_api_works() {
	let (code_return_data_api, _) = compile_module("return_data_api").unwrap();
	let (code_return_with_data, hash_return_with_data) =
		compile_module("return_with_data").unwrap();

	ExtBuilder::default().existential_deposit(100).build().execute_with(|| {
		let _ = <Test as Config>::Currency::set_balance(&ALICE, 1_000_000);

		// Upload the io echoing fixture for later use
		assert_ok!(Contracts::upload_code(
			RuntimeOrigin::signed(ALICE),
			code_return_with_data,
			deposit_limit::<Test>(),
		));

		// Create fixture: Constructor does nothing
		let Contract { addr, .. } = builder::bare_instantiate(Code::Upload(code_return_data_api))
			.build_and_unwrap_contract();

		// Call the contract: It will issue calls and deploys, asserting on
		assert_ok!(builder::call(addr)
			.value(10 * 1024)
			.data(hash_return_with_data.encode())
			.build());
	});
}

#[test]
fn immutable_data_works() {
	let (code, _) = compile_module("immutable_data").unwrap();

	ExtBuilder::default().existential_deposit(100).build().execute_with(|| {
		let _ = <Test as Config>::Currency::set_balance(&ALICE, 1_000_000);

		let data = [0xfe; 8];

		// Create fixture: Constructor sets the immtuable data
		let Contract { addr, .. } = builder::bare_instantiate(Code::Upload(code))
			.data(data.to_vec())
			.build_and_unwrap_contract();

		let contract = test_utils::get_contract(&addr);
		let account = <Test as Config>::AddressMapper::to_account_id(&addr);
		let actual_deposit =
			test_utils::get_balance_on_hold(&HoldReason::StorageDepositReserve.into(), &account);

		assert_eq!(contract.immutable_data_len(), data.len() as u32);

		// Storing immmutable data charges storage deposit; verify it explicitly.
		assert_eq!(actual_deposit, test_utils::contract_base_deposit(&addr));

		// make sure it is also recorded in the base deposit
		assert_eq!(
			test_utils::get_balance_on_hold(&HoldReason::StorageDepositReserve.into(), &account),
			contract.storage_base_deposit(),
		);

		// Call the contract: Asserts the input to equal the immutable data
		assert_ok!(builder::call(addr).data(data.to_vec()).build());
	});
}

#[test]
fn sbrk_cannot_be_deployed() {
	let (code, _) = compile_module("sbrk").unwrap();

	ExtBuilder::default().build().execute_with(|| {
		let _ = Balances::set_balance(&ALICE, 1_000_000);

		assert_err!(
			Contracts::upload_code(
				RuntimeOrigin::signed(ALICE),
				code.clone(),
				deposit_limit::<Test>(),
			),
			<Error<Test>>::InvalidInstruction
		);

		assert_err!(
			builder::bare_instantiate(Code::Upload(code)).build().result,
			<Error<Test>>::InvalidInstruction
		);
	});
}

#[test]
fn overweight_basic_block_cannot_be_deployed() {
	let (code, _) = compile_module("basic_block").unwrap();

	ExtBuilder::default().build().execute_with(|| {
		let _ = Balances::set_balance(&ALICE, 1_000_000);

		assert_err!(
			Contracts::upload_code(
				RuntimeOrigin::signed(ALICE),
				code.clone(),
				deposit_limit::<Test>(),
			),
			<Error<Test>>::BasicBlockTooLarge
		);

		assert_err!(
			builder::bare_instantiate(Code::Upload(code)).build().result,
			<Error<Test>>::BasicBlockTooLarge
		);
	});
}

#[test]
fn origin_api_works() {
	let (code, _) = compile_module("origin").unwrap();

	ExtBuilder::default().existential_deposit(100).build().execute_with(|| {
		let _ = <Test as Config>::Currency::set_balance(&ALICE, 1_000_000);

		// Create fixture: Constructor does nothing
		let Contract { addr, .. } =
			builder::bare_instantiate(Code::Upload(code)).build_and_unwrap_contract();

		// Call the contract: Asserts the origin API to work as expected
		assert_ok!(builder::call(addr).build());
	});
}

#[test]
fn code_hash_works() {
	use crate::precompiles::{Precompile, EVM_REVERT};
	use precompiles::NoInfo;

	let builtin_precompile = H160(NoInfo::<Test>::MATCHER.base_address());
	let primitive_precompile = H160::from_low_u64_be(1);

	let (code_hash_code, self_code_hash) = compile_module("code_hash").unwrap();
	let (dummy_code, code_hash) = compile_module("dummy").unwrap();

	ExtBuilder::default().existential_deposit(1).build().execute_with(|| {
		let _ = <Test as Config>::Currency::set_balance(&ALICE, 1_000_000);

		let Contract { addr, .. } =
			builder::bare_instantiate(Code::Upload(code_hash_code)).build_and_unwrap_contract();
		let Contract { addr: dummy_addr, .. } =
			builder::bare_instantiate(Code::Upload(dummy_code)).build_and_unwrap_contract();

		// code hash of dummy contract
		assert_ok!(builder::call(addr).data((dummy_addr, code_hash).encode()).build());
		// code hash of itself
		assert_ok!(builder::call(addr).data((addr, self_code_hash).encode()).build());
		// code hash of primitive pre-compile (exist but have no bytecode)
		assert_ok!(builder::call(addr)
			.data((primitive_precompile, crate::exec::EMPTY_CODE_HASH).encode())
			.build());
		// code hash of normal pre-compile (do have a bytecode)
		assert_ok!(builder::call(addr)
			.data((builtin_precompile, sp_io::hashing::keccak_256(&EVM_REVERT)).encode())
			.build());

		// EOA doesn't exists
		assert_err!(
			builder::bare_call(addr)
				.data((BOB_ADDR, crate::exec::EMPTY_CODE_HASH).encode())
				.build()
				.result,
			Error::<Test>::ContractTrapped
		);
		// non-existing will return zero
		assert_ok!(builder::call(addr).data((BOB_ADDR, H256::zero()).encode()).build());

		// create EOA
		let _ = <Test as Config>::Currency::set_balance(
			&<Test as Config>::AddressMapper::to_account_id(&BOB_ADDR),
			1_000_000,
		);

		// EOA returns empty code hash
		assert_ok!(builder::call(addr)
			.data((BOB_ADDR, crate::exec::EMPTY_CODE_HASH).encode())
			.build());
	});
}

#[test]
fn code_size_works() {
	let (tester_code, _) = compile_module("extcodesize").unwrap();
	let tester_code_len = tester_code.len() as u64;

	let (dummy_code, _) = compile_module("dummy").unwrap();
	let dummy_code_len = dummy_code.len() as u64;

	ExtBuilder::default().existential_deposit(1).build().execute_with(|| {
		let _ = <Test as Config>::Currency::set_balance(&ALICE, 1_000_000);

		let Contract { addr: tester_addr, .. } =
			builder::bare_instantiate(Code::Upload(tester_code)).build_and_unwrap_contract();
		let Contract { addr: dummy_addr, .. } =
			builder::bare_instantiate(Code::Upload(dummy_code)).build_and_unwrap_contract();

		// code size of another contract address
		assert_ok!(builder::call(tester_addr).data((dummy_addr, dummy_code_len).encode()).build());

		// code size of own contract address
		assert_ok!(builder::call(tester_addr)
			.data((tester_addr, tester_code_len).encode())
			.build());

		// code size of non contract accounts
		assert_ok!(builder::call(tester_addr).data(([8u8; 20], 0u64).encode()).build());
	});
}

#[test]
fn origin_must_be_mapped() {
	let (code, hash) = compile_module("dummy").unwrap();

	ExtBuilder::default().existential_deposit(100).build().execute_with(|| {
		<Test as Config>::Currency::set_balance(&ALICE, 1_000_000);
		<Test as Config>::Currency::set_balance(&EVE, 1_000_000);

		let eve = RuntimeOrigin::signed(EVE);

		// alice can instantiate as she doesn't need a mapping
		let Contract { addr, .. } =
			builder::bare_instantiate(Code::Upload(code)).build_and_unwrap_contract();

		// without a mapping eve can neither call nor instantiate
		assert_err!(
			builder::bare_call(addr).origin(eve.clone()).build().result,
			<Error<Test>>::AccountUnmapped
		);
		assert_err!(
			builder::bare_instantiate(Code::Existing(hash))
				.origin(eve.clone())
				.build()
				.result,
			<Error<Test>>::AccountUnmapped
		);

		// after mapping eve is usable as an origin
		<Pallet<Test>>::map_account(eve.clone()).unwrap();
		assert_ok!(builder::bare_call(addr).origin(eve.clone()).build().result);
		assert_ok!(builder::bare_instantiate(Code::Existing(hash)).origin(eve).build().result);
	});
}

#[test]
fn mapped_address_works() {
	let (code, _) = compile_module("terminate_and_send_to_argument").unwrap();

	ExtBuilder::default().existential_deposit(100).build().execute_with(|| {
		<Test as Config>::Currency::set_balance(&ALICE, 1_000_000);

		// without a mapping everything will be send to the fallback account
		let Contract { addr, .. } =
			builder::bare_instantiate(Code::Upload(code.clone())).build_and_unwrap_contract();
		assert_eq!(<Test as Config>::Currency::total_balance(&EVE_FALLBACK), 0);
		builder::bare_call(addr).data(EVE_ADDR.encode()).build_and_unwrap_result();
		assert_eq!(<Test as Config>::Currency::total_balance(&EVE_FALLBACK), 100);

		// after mapping it will be sent to the real eve account
		let Contract { addr, .. } =
			builder::bare_instantiate(Code::Upload(code)).build_and_unwrap_contract();
		// need some balance to pay for the map deposit
		<Test as Config>::Currency::set_balance(&EVE, 1_000);
		<Pallet<Test>>::map_account(RuntimeOrigin::signed(EVE)).unwrap();
		builder::bare_call(addr).data(EVE_ADDR.encode()).build_and_unwrap_result();
		assert_eq!(<Test as Config>::Currency::total_balance(&EVE_FALLBACK), 100);
		assert_eq!(<Test as Config>::Currency::total_balance(&EVE), 1_100);
	});
}

#[test]
fn recovery_works() {
	let (code, _) = compile_module("terminate_and_send_to_argument").unwrap();

	ExtBuilder::default().existential_deposit(100).build().execute_with(|| {
		<Test as Config>::Currency::set_balance(&ALICE, 1_000_000);

		// eve puts her AccountId20 as argument to terminate but forgot to register
		// her AccountId32 first so now the funds are trapped in her fallback account
		let Contract { addr, .. } =
			builder::bare_instantiate(Code::Upload(code.clone())).build_and_unwrap_contract();
		assert_eq!(<Test as Config>::Currency::total_balance(&EVE), 0);
		assert_eq!(<Test as Config>::Currency::total_balance(&EVE_FALLBACK), 0);
		builder::bare_call(addr).data(EVE_ADDR.encode()).build_and_unwrap_result();
		assert_eq!(<Test as Config>::Currency::total_balance(&EVE_FALLBACK), 100);
		assert_eq!(<Test as Config>::Currency::total_balance(&EVE), 0);

		let call = RuntimeCall::Balances(pallet_balances::Call::transfer_all {
			dest: EVE,
			keep_alive: false,
		});

		// she now uses the recovery function to move all funds from the fallback
		// account to her real account
		<Pallet<Test>>::dispatch_as_fallback_account(RuntimeOrigin::signed(EVE), Box::new(call))
			.unwrap();
		assert_eq!(<Test as Config>::Currency::total_balance(&EVE_FALLBACK), 0);
		assert_eq!(<Test as Config>::Currency::total_balance(&EVE), 100);
	});
}

#[test]
fn skip_transfer_works() {
	let (code_caller, _) = compile_module("call").unwrap();
	let (code, _) = compile_module("store_call").unwrap();

	ExtBuilder::default().existential_deposit(100).build().execute_with(|| {
		<Test as Config>::Currency::set_balance(&ALICE, 1_000_000);
		<Test as Config>::Currency::set_balance(&BOB, 0);

		// when gas is some (transfers enabled): bob has no money: fail
		assert_err!(
			Pallet::<Test>::dry_run_eth_transact(
				GenericTransaction {
					from: Some(BOB_ADDR),
					input: code.clone().into(),
					gas: Some(1u32.into()),
					..Default::default()
				},
				Weight::MAX,
				|_, _| 0u64,
			),
			EthTransactError::Message(format!(
				"insufficient funds for gas * price + value: address {BOB_ADDR:?} have 0 (supplied gas 1)"
			))
		);

		// no gas specified (all transfers are skipped): even without money bob can deploy
		assert_ok!(Pallet::<Test>::dry_run_eth_transact(
			GenericTransaction {
				from: Some(BOB_ADDR),
				input: code.clone().into(),
				..Default::default()
			},
			Weight::MAX,
			|_, _| 0u64,
		));

		let Contract { addr, .. } =
			builder::bare_instantiate(Code::Upload(code)).build_and_unwrap_contract();

		let Contract { addr: caller_addr, .. } =
			builder::bare_instantiate(Code::Upload(code_caller)).build_and_unwrap_contract();

		// call directly: fails with enabled transfers
		assert_err!(
			Pallet::<Test>::dry_run_eth_transact(
				GenericTransaction {
					from: Some(BOB_ADDR),
					to: Some(addr),
					input: 0u32.encode().into(),
					gas: Some(1u32.into()),
					..Default::default()
				},
				Weight::MAX,
				|_, _| 0u64,
			),
			EthTransactError::Message(format!(
				"insufficient funds for gas * price + value: address {BOB_ADDR:?} have 0 (supplied gas 1)"
			))
		);

		// fails to call through other contract
		// we didn't roll back the storage changes done by the previous
		// call. So the item already exists. We simply increase the size of
		// the storage item to incur some deposits (which bob can't pay).
		assert!(Pallet::<Test>::dry_run_eth_transact(
			GenericTransaction {
				from: Some(BOB_ADDR),
				to: Some(caller_addr),
				input: (1u32, &addr).encode().into(),
				gas: Some(1u32.into()),
				..Default::default()
			},
			Weight::MAX,
			|_, _| 0u64,
		)
		.is_err(),);

		// works when no gas is specified (skip transfer)
		assert_ok!(Pallet::<Test>::dry_run_eth_transact(
			GenericTransaction {
				from: Some(BOB_ADDR),
				to: Some(addr),
				input: 2u32.encode().into(),
				..Default::default()
			},
			Weight::MAX,
			|_, _| 0u64,
		));

		// call through contract works when transfers are skipped
		assert_ok!(Pallet::<Test>::dry_run_eth_transact(
			GenericTransaction {
				from: Some(BOB_ADDR),
				to: Some(caller_addr),
				input: (3u32, &addr).encode().into(),
				..Default::default()
			},
			Weight::MAX,
			|_, _| 0u64,
		));

		// works with transfers enabled if we don't incur a storage cost
		// we shrink the item so its actually a refund
		assert_ok!(Pallet::<Test>::dry_run_eth_transact(
			GenericTransaction {
				from: Some(BOB_ADDR),
				to: Some(caller_addr),
				input: (2u32, &addr).encode().into(),
				gas: Some(1u32.into()),
				..Default::default()
			},
			Weight::MAX,
			|_, _| 0u64,
		));

		// fails when trying to increase the storage item size
		assert!(Pallet::<Test>::dry_run_eth_transact(
			GenericTransaction {
				from: Some(BOB_ADDR),
				to: Some(caller_addr),
				input: (3u32, &addr).encode().into(),
				gas: Some(1u32.into()),
				..Default::default()
			},
			Weight::MAX,
			|_, _| 0u64,
		)
		.is_err());
	});
}

#[test]
fn gas_limit_api_works() {
	let (code, _) = compile_module("gas_limit").unwrap();

	ExtBuilder::default().existential_deposit(100).build().execute_with(|| {
		let _ = <Test as Config>::Currency::set_balance(&ALICE, 1_000_000);

		// Create fixture: Constructor does nothing
		let Contract { addr, .. } =
			builder::bare_instantiate(Code::Upload(code)).build_and_unwrap_contract();

		// Call the contract: It echoes back the value returned by the gas limit API.
		let received = builder::bare_call(addr).build_and_unwrap_result();
		assert_eq!(received.flags, ReturnFlags::empty());
		assert_eq!(
			u64::from_le_bytes(received.data[..].try_into().unwrap()),
			<Test as frame_system::Config>::BlockWeights::get().max_block.ref_time()
		);
	});
}

#[test]
fn unknown_syscall_rejected() {
	let (code, _) = compile_module("unknown_syscall").unwrap();

	ExtBuilder::default().existential_deposit(100).build().execute_with(|| {
		<Test as Config>::Currency::set_balance(&ALICE, 1_000_000);

		assert_err!(
			builder::bare_instantiate(Code::Upload(code)).build().result,
			<Error<Test>>::CodeRejected,
		)
	});
}

#[test]
fn unstable_interface_rejected() {
	let (code, _) = compile_module("unstable_interface").unwrap();

	ExtBuilder::default().existential_deposit(100).build().execute_with(|| {
		<Test as Config>::Currency::set_balance(&ALICE, 1_000_000);

		Test::set_unstable_interface(false);
		assert_err!(
			builder::bare_instantiate(Code::Upload(code.clone())).build().result,
			<Error<Test>>::CodeRejected,
		);

		Test::set_unstable_interface(true);
		assert_ok!(builder::bare_instantiate(Code::Upload(code)).build().result);
	});
}

#[test]
fn tracing_works_for_transfers() {
	ExtBuilder::default().build().execute_with(|| {
		let _ = <Test as Config>::Currency::set_balance(&ALICE, 100_000_000);
		let mut tracer = CallTracer::new(Default::default(), |_| U256::zero());
		trace(&mut tracer, || {
			builder::bare_call(BOB_ADDR).evm_value(10.into()).build_and_unwrap_result();
		});

		let trace = tracer.collect_trace();
		assert_eq!(
			trace,
			Some(CallTrace {
				from: ALICE_ADDR,
				to: BOB_ADDR,
				value: Some(U256::from(10)),
				call_type: CallType::Call,
				..Default::default()
			})
		)
	});
}

#[test]
fn call_tracing_works() {
	use crate::evm::*;
	use CallType::*;
	let (code, _code_hash) = compile_module("tracing").unwrap();
	let (binary_callee, _) = compile_module("tracing_callee").unwrap();
	ExtBuilder::default().existential_deposit(200).build().execute_with(|| {
		let _ = <Test as Config>::Currency::set_balance(&ALICE, 100_000_000);

		let Contract { addr: addr_callee, .. } =
			builder::bare_instantiate(Code::Upload(binary_callee)).build_and_unwrap_contract();

		let Contract { addr, .. } =
			builder::bare_instantiate(Code::Upload(code)).evm_value(10_000_000.into()).build_and_unwrap_contract();


		let tracer_configs = vec![
			 CallTracerConfig{ with_logs: false, only_top_call: false},
			 CallTracerConfig{ with_logs: false, only_top_call: false},
			 CallTracerConfig{ with_logs: false, only_top_call: true},
		];

		// Verify that the first trace report the same weight reported by bare_call
		// TODO: fix tracing ( https://github.com/paritytech/polkadot-sdk/issues/8362 )
		/*
		let mut tracer = CallTracer::new(false, |w| w);
		let gas_used = trace(&mut tracer, || {
			builder::bare_call(addr).data((3u32, addr_callee).encode()).build().gas_consumed
		});
		let trace = tracer.collect_trace().unwrap();
		assert_eq!(&trace.gas_used, &gas_used);
		*/

		// Discarding gas usage, check that traces reported are correct
		for config in tracer_configs {
			let logs = if config.with_logs {
				vec![
					CallLog {
						address: addr,
						topics: Default::default(),
						data: b"before".to_vec().into(),
						position: 0,
					},
					CallLog {
						address: addr,
						topics: Default::default(),
						data: b"after".to_vec().into(),
						position: 1,
					},
				]
			} else {
				vec![]
			};

			let calls = if config.only_top_call {
				vec![]
			} else {
				vec![
						CallTrace {
							from: addr,
							to: addr_callee,
							input: 2u32.encode().into(),
							output: hex_literal::hex!(
										"08c379a00000000000000000000000000000000000000000000000000000000000000020000000000000000000000000000000000000000000000000000000000000001a546869732066756e6374696f6e20616c77617973206661696c73000000000000"
									).to_vec().into(),
							revert_reason: Some("revert: This function always fails".to_string()),
							error: Some("execution reverted".to_string()),
							call_type: Call,
							value: Some(U256::from(0)),
							..Default::default()
						},
						CallTrace {
							from: addr,
							to: addr,
							input: (2u32, addr_callee).encode().into(),
							call_type: Call,
							logs: logs.clone(),
							value: Some(U256::from(0)),
							calls: vec![
								CallTrace {
									from: addr,
									to: addr_callee,
									input: 1u32.encode().into(),
									output: Default::default(),
									error: Some("ContractTrapped".to_string()),
									call_type: Call,
									value: Some(U256::from(0)),
									..Default::default()
								},
								CallTrace {
									from: addr,
									to: addr,
									input: (1u32, addr_callee).encode().into(),
									call_type: Call,
									logs: logs.clone(),
									value: Some(U256::from(0)),
									calls: vec![
										CallTrace {
											from: addr,
											to: addr_callee,
											input: 0u32.encode().into(),
											output: 0u32.to_le_bytes().to_vec().into(),
											call_type: Call,
											value: Some(U256::from(0)),
											..Default::default()
										},
										CallTrace {
											from: addr,
											to: addr,
											input: (0u32, addr_callee).encode().into(),
											call_type: Call,
											value: Some(U256::from(0)),
											calls: vec![
												CallTrace {
													from: addr,
													to: BOB_ADDR,
													value: Some(U256::from(100)),
													call_type: CallType::Call,
													..Default::default()
												}
											],
											..Default::default()
										},
									],
									..Default::default()
								},
							],
							..Default::default()
						},
					]
			};

			let mut tracer = CallTracer::new(config, |_| U256::zero());
			trace(&mut tracer, || {
				builder::bare_call(addr).data((3u32, addr_callee).encode()).build()
			});

			let trace = tracer.collect_trace();
			let expected_trace = CallTrace {
					from: ALICE_ADDR,
					to: addr,
					input: (3u32, addr_callee).encode().into(),
					call_type: Call,
					logs: logs.clone(),
					value: Some(U256::from(0)),
					calls: calls,
					..Default::default()
				};

			assert_eq!(
				trace,
				expected_trace.into(),
			);
		}
	});
}

#[test]
fn create_call_tracing_works() {
	use crate::evm::*;
	let (code, code_hash) = compile_module("create2_with_value").unwrap();
	ExtBuilder::default().existential_deposit(200).build().execute_with(|| {
		let _ = <Test as Config>::Currency::set_balance(&ALICE, 100_000_000);

		let mut tracer = CallTracer::new(Default::default(), |_| U256::zero());

		let Contract { addr, .. } = trace(&mut tracer, || {
			builder::bare_instantiate(Code::Upload(code.clone()))
				.evm_value(100.into())
				.salt(None)
				.build_and_unwrap_contract()
		});

		let call_trace = tracer.collect_trace().unwrap();
		assert_eq!(
			call_trace,
			CallTrace {
				from: ALICE_ADDR,
				to: addr,
				value: Some(100.into()),
				input: Bytes(code.clone()),
				call_type: CallType::Create,
				..Default::default()
			}
		);

		let mut tracer = CallTracer::new(Default::default(), |_| U256::zero());
		let data = b"garbage";
		let input = (code_hash, data).encode();
		trace(&mut tracer, || {
			assert_ok!(builder::call(addr).data(input.clone()).build());
		});

		let call_trace = tracer.collect_trace().unwrap();
		let child_addr = crate::address::create2(&addr, &code, data, &[1u8; 32]);

		assert_eq!(
			call_trace,
			CallTrace {
				from: ALICE_ADDR,
				to: addr,
				value: Some(0.into()),
				input: input.clone().into(),
				calls: vec![CallTrace {
					from: addr,
					input: input.clone().into(),
					to: child_addr,
					value: Some(0.into()),
					call_type: CallType::Create2,
					..Default::default()
				},],
				..Default::default()
			}
		);
	});
}

#[test]
fn prestate_tracing_works() {
	use crate::evm::*;
	use alloc::collections::BTreeMap;

	let (dummy_code, _) = compile_module("dummy").unwrap();
	let (code, _) = compile_module("tracing").unwrap();
	let (callee_code, _) = compile_module("tracing_callee").unwrap();
	ExtBuilder::default().existential_deposit(200).build().execute_with(|| {
		let _ = <Test as Config>::Currency::set_balance(&ALICE, 100_000_000);

		let Contract { addr: addr_callee, .. } =
			builder::bare_instantiate(Code::Upload(callee_code.clone()))
				.build_and_unwrap_contract();

		let Contract { addr, .. } = builder::bare_instantiate(Code::Upload(code.clone()))
			.native_value(10)
			.build_and_unwrap_contract();

		// redact balance so that tests are resilient to weight changes
		let alice_redacted_balance = Some(U256::from(1));

		let test_cases: Vec<(Box<dyn FnOnce()>, _, _)> = vec![
			(
				Box::new(|| {
					builder::bare_call(addr)
						.data((3u32, addr_callee).encode())
						.build_and_unwrap_result();
				}),
				PrestateTracerConfig {
					diff_mode: false,
					disable_storage: false,
					disable_code: false,
				},
				PrestateTrace::Prestate(BTreeMap::from([
					(
						ALICE_ADDR,
						PrestateTraceInfo {
							balance: alice_redacted_balance,
							nonce: Some(2),
							..Default::default()
						},
					),
					(
						BOB_ADDR,
						PrestateTraceInfo { balance: Some(U256::from(0u64)), ..Default::default() },
					),
					(
						addr_callee,
						PrestateTraceInfo {
							balance: Some(U256::from(0u64)),
							code: Some(Bytes(callee_code.clone())),
							nonce: Some(1),
							..Default::default()
						},
					),
					(
						addr,
						PrestateTraceInfo {
							balance: Some(U256::from(10_000_000u64)),
							code: Some(Bytes(code.clone())),
							nonce: Some(1),
							..Default::default()
						},
					),
				])),
			),
			(
				Box::new(|| {
					builder::bare_call(addr)
						.data((3u32, addr_callee).encode())
						.build_and_unwrap_result();
				}),
				PrestateTracerConfig {
					diff_mode: true,
					disable_storage: false,
					disable_code: false,
				},
				PrestateTrace::DiffMode {
					pre: BTreeMap::from([
						(
							BOB_ADDR,
							PrestateTraceInfo {
								balance: Some(U256::from(100u64)),
								..Default::default()
							},
						),
						(
							addr,
							PrestateTraceInfo {
								balance: Some(U256::from(9_999_900u64)),
								code: Some(Bytes(code.clone())),
								nonce: Some(1),
								..Default::default()
							},
						),
					]),
					post: BTreeMap::from([
						(
							BOB_ADDR,
							PrestateTraceInfo {
								balance: Some(U256::from(200u64)),
								..Default::default()
							},
						),
						(
							addr,
							PrestateTraceInfo {
								balance: Some(U256::from(9_999_800u64)),
								..Default::default()
							},
						),
					]),
				},
			),
			(
				Box::new(|| {
					builder::bare_instantiate(Code::Upload(dummy_code.clone()))
						.salt(None)
						.build_and_unwrap_result();
				}),
				PrestateTracerConfig {
					diff_mode: true,
					disable_storage: false,
					disable_code: false,
				},
				PrestateTrace::DiffMode {
					pre: BTreeMap::from([(
						ALICE_ADDR,
						PrestateTraceInfo {
							balance: alice_redacted_balance,
							nonce: Some(2),
							..Default::default()
						},
					)]),
					post: BTreeMap::from([
						(
							ALICE_ADDR,
							PrestateTraceInfo {
								balance: alice_redacted_balance,
								nonce: Some(3),
								..Default::default()
							},
						),
						(
							create1(&ALICE_ADDR, 1),
							PrestateTraceInfo {
								code: Some(dummy_code.clone().into()),
								balance: Some(U256::from(0)),
								nonce: Some(1),
								..Default::default()
							},
						),
					]),
				},
			),
		];

		for (exec_call, config, expected_trace) in test_cases.into_iter() {
			let mut tracer = PrestateTracer::<Test>::new(config);
			trace(&mut tracer, || {
				exec_call();
			});

			let mut trace = tracer.collect_trace();

			// redact alice balance
			match trace {
				PrestateTrace::DiffMode { ref mut pre, ref mut post } => {
					pre.get_mut(&ALICE_ADDR).map(|info| {
						info.balance = alice_redacted_balance;
					});
					post.get_mut(&ALICE_ADDR).map(|info| {
						info.balance = alice_redacted_balance;
					});
				},
				PrestateTrace::Prestate(ref mut pre) => {
					pre.get_mut(&ALICE_ADDR).map(|info| {
						info.balance = alice_redacted_balance;
					});
				},
			}

			assert_eq!(trace, expected_trace);
		}
	});
}

#[test]
fn unknown_precompiles_revert() {
	let (code, _code_hash) = compile_module("read_only_call").unwrap();

	ExtBuilder::default().build().execute_with(|| {
		let _ = <Test as Config>::Currency::set_balance(&ALICE, 100_000_000_000);
		let Contract { addr, .. } =
			builder::bare_instantiate(Code::Upload(code)).build_and_unwrap_contract();

		let cases: Vec<(H160, Box<dyn FnOnce(_)>)> = vec![(
			H160::from_low_u64_be(0x0a),
			Box::new(|result| {
				assert_err!(result, <Error<Test>>::UnsupportedPrecompileAddress);
			}),
		)];

		for (callee_addr, assert_result) in cases {
			let result =
				builder::bare_call(addr).data((callee_addr, [0u8; 0]).encode()).build().result;
			assert_result(result);
		}
	});
}

#[test]
fn pure_precompile_works() {
	use hex_literal::hex;

	let cases = vec![
		(
			"ECRecover",
			H160::from_low_u64_be(1),
			hex!("18c547e4f7b0f325ad1e56f57e26c745b09a3e503d86e00e5255ff7f715d3d1c000000000000000000000000000000000000000000000000000000000000001c73b1693892219d736caba55bdb67216e485557ea6b6af75f37096c9aa6a5a75feeb940b1d03b21e36b0e47e79769f095fe2ab855bd91e3a38756b7d75a9c4549").to_vec(),
			hex!("000000000000000000000000a94f5374fce5edbc8e2a8697c15331677e6ebf0b").to_vec(),
		),
		(
			"Sha256",
			H160::from_low_u64_be(2),
			hex!("ec07171c4f0f0e2b").to_vec(),
			hex!("d0591ea667763c69a5f5a3bae657368ea63318b2c9c8349cccaf507e3cbd7c7a").to_vec(),
		),
		(
			"Ripemd160",
			H160::from_low_u64_be(3),
			hex!("ec07171c4f0f0e2b").to_vec(),
			hex!("000000000000000000000000a9c5ebaf7589fd8acfd542c3a008956de84fbeb7").to_vec(),
		),
		(
			"Identity",
			H160::from_low_u64_be(4),
			[42u8; 128].to_vec(),
			[42u8; 128].to_vec(),
		),
		(
			"Modexp",
			H160::from_low_u64_be(5),
			hex!("00000000000000000000000000000000000000000000000000000000000000010000000000000000000000000000000000000000000000000000000000000020000000000000000000000000000000000000000000000000000000000000002003fffffffffffffffffffffffffffffffffffffffffffffffffffffffefffffc2efffffffffffffffffffffffffffffffffffffffffffffffffffffffefffffc2f").to_vec(),
			hex!("0000000000000000000000000000000000000000000000000000000000000001").to_vec(),
		),
		(
			"Bn128Add",
			H160::from_low_u64_be(6),
			hex!("18b18acfb4c2c30276db5411368e7185b311dd124691610c5d3b74034e093dc9063c909c4720840cb5134cb9f59fa749755796819658d32efc0d288198f3726607c2b7f58a84bd6145f00c9c2bc0bb1a187f20ff2c92963a88019e7c6a014eed06614e20c147e940f2d70da3f74c9a17df361706a4485c742bd6788478fa17d7").to_vec(),
			hex!("2243525c5efd4b9c3d3c45ac0ca3fe4dd85e830a4ce6b65fa1eeaee202839703301d1d33be6da8e509df21cc35964723180eed7532537db9ae5e7d48f195c915").to_vec(),
		),
		(
			"Bn128Mul",
			H160::from_low_u64_be(7),
			hex!("2bd3e6d0f3b142924f5ca7b49ce5b9d54c4703d7ae5648e61d02268b1a0a9fb721611ce0a6af85915e2f1d70300909ce2e49dfad4a4619c8390cae66cefdb20400000000000000000000000000000000000000000000000011138ce750fa15c2").to_vec(),
			hex!("070a8d6a982153cae4be29d434e8faef8a47b274a053f5a4ee2a6c9c13c31e5c031b8ce914eba3a9ffb989f9cdd5b0f01943074bf4f0f315690ec3cec6981afc").to_vec(),
		),
		(
			"Bn128Pairing",
			H160::from_low_u64_be(8),
			hex!("1c76476f4def4bb94541d57ebba1193381ffa7aa76ada664dd31c16024c43f593034dd2920f673e204fee2811c678745fc819b55d3e9d294e45c9b03a76aef41209dd15ebff5d46c4bd888e51a93cf99a7329636c63514396b4a452003a35bf704bf11ca01483bfa8b34b43561848d28905960114c8ac04049af4b6315a416782bb8324af6cfc93537a2ad1a445cfd0ca2a71acd7ac41fadbf933c2a51be344d120a2a4cf30c1bf9845f20c6fe39e07ea2cce61f0c9bb048165fe5e4de877550111e129f1cf1097710d41c4ac70fcdfa5ba2023c6ff1cbeac322de49d1b6df7c2032c61a830e3c17286de9462bf242fca2883585b93870a73853face6a6bf411198e9393920d483a7260bfb731fb5d25f1aa493335a9e71297e485b7aef312c21800deef121f1e76426a00665e5c4479674322d4f75edadd46debd5cd992f6ed090689d0585ff075ec9e99ad690c3395bc4b313370b38ef355acdadcd122975b12c85ea5db8c6deb4aab71808dcb408fe3d1e7690c43d37b4ce6cc0166fa7daa").to_vec(),
			hex!("0000000000000000000000000000000000000000000000000000000000000001").to_vec(),
		),
		(
			"Blake2F",
			H160::from_low_u64_be(9),
			hex!("0000000048c9bdf267e6096a3ba7ca8485ae67bb2bf894fe72f36e3cf1361d5f3af54fa5d182e6ad7f520e511f6c3e2b8c68059b6bbd41fbabd9831f79217e1319cde05b61626300000000000000000000000000000000000000000000000000000000000000000000000000000000000000000000000000000000000000000000000000000000000000000000000000000000000000000000000000000000000000000000000000000000000000000000000000000000000000000000000000000000000300000000000000000000000000000001").to_vec(),
			hex!("08c9bcf367e6096a3ba7ca8485ae67bb2bf894fe72f36e3cf1361d5f3af54fa5d282e6ad7f520e511f6c3e2b8c68059b9442be0454267ce079217e1319cde05b").to_vec(),
		),
	];

	for (description, precompile_addr, input, output) in cases {
		let (code, _code_hash) = compile_module("call_and_return").unwrap();
		ExtBuilder::default().build().execute_with(|| {
			let _ = <Test as Config>::Currency::set_balance(&ALICE, 100_000_000_000);
			let Contract { addr, .. } = builder::bare_instantiate(Code::Upload(code))
				.native_value(1_000)
				.build_and_unwrap_contract();

			let result = builder::bare_call(addr)
				.data(
					(&precompile_addr, 100u64)
						.encode()
						.into_iter()
						.chain(input)
						.collect::<Vec<_>>(),
				)
				.build_and_unwrap_result();

			assert_eq!(
				Pallet::<Test>::evm_balance(&precompile_addr),
				U256::from(100),
				"{description}: unexpected balance"
			);
			assert_eq!(
				alloy_core::hex::encode(result.data),
				alloy_core::hex::encode(output),
				"{description} Unexpected output for precompile: {precompile_addr:?}",
			);
			assert_eq!(result.flags, ReturnFlags::empty());
		});
	}
}

#[test]
fn precompiles_work() {
	use crate::precompiles::Precompile;
	use alloy_core::sol_types::{Panic, PanicKind, Revert, SolError, SolInterface, SolValue};
	use precompiles::{INoInfo, NoInfo};

	let precompile_addr = H160(NoInfo::<Test>::MATCHER.base_address());

	let cases = vec![
		(
			INoInfo::INoInfoCalls::identity(INoInfo::identityCall { number: 42u64.into() })
				.abi_encode(),
			42u64.abi_encode(),
			RuntimeReturnCode::Success,
		),
		(
			INoInfo::INoInfoCalls::reverts(INoInfo::revertsCall { error: "panic".to_string() })
				.abi_encode(),
			Revert::from("panic").abi_encode(),
			RuntimeReturnCode::CalleeReverted,
		),
		(
			INoInfo::INoInfoCalls::panics(INoInfo::panicsCall {}).abi_encode(),
			Panic::from(PanicKind::Assert).abi_encode(),
			RuntimeReturnCode::CalleeReverted,
		),
		(
			INoInfo::INoInfoCalls::errors(INoInfo::errorsCall {}).abi_encode(),
			Vec::new(),
			RuntimeReturnCode::CalleeTrapped,
		),
		// passing non decodeable input reverts with solidity panic
		(
			b"invalid".to_vec(),
			Panic::from(PanicKind::ResourceError).abi_encode(),
			RuntimeReturnCode::CalleeReverted,
		),
		(
			INoInfo::INoInfoCalls::passData(INoInfo::passDataCall {
				inputLen: limits::CALLDATA_BYTES,
			})
			.abi_encode(),
			Vec::new(),
			RuntimeReturnCode::Success,
		),
		(
			INoInfo::INoInfoCalls::passData(INoInfo::passDataCall {
				inputLen: limits::CALLDATA_BYTES + 1,
			})
			.abi_encode(),
			Vec::new(),
			RuntimeReturnCode::CalleeTrapped,
		),
		(
			INoInfo::INoInfoCalls::returnData(INoInfo::returnDataCall {
				returnLen: limits::CALLDATA_BYTES - 4,
			})
			.abi_encode(),
			vec![42u8; limits::CALLDATA_BYTES as usize - 4],
			RuntimeReturnCode::Success,
		),
		(
			INoInfo::INoInfoCalls::returnData(INoInfo::returnDataCall {
				returnLen: limits::CALLDATA_BYTES + 1,
			})
			.abi_encode(),
			vec![],
			RuntimeReturnCode::CalleeTrapped,
		),
	];

	for (input, output, error_code) in cases {
		let (code, _code_hash) = compile_module("call_and_returncode").unwrap();
		ExtBuilder::default().build().execute_with(|| {
			let id = <Test as Config>::AddressMapper::to_account_id(&precompile_addr);
			let _ = <Test as Config>::Currency::set_balance(&ALICE, 100_000_000_000);
			let Contract { addr, .. } = builder::bare_instantiate(Code::Upload(code))
				.native_value(1000)
				.build_and_unwrap_contract();

			let result = builder::bare_call(addr)
				.data(
					(&precompile_addr, 0u64).encode().into_iter().chain(input).collect::<Vec<_>>(),
				)
				.build_and_unwrap_result();

			// no account or contract info should be created for a NoInfo pre-compile
			assert!(test_utils::get_contract_checked(&precompile_addr).is_none());
			assert!(!System::account_exists(&id));
			assert_eq!(Pallet::<Test>::evm_balance(&precompile_addr), U256::zero());

			assert_eq!(result.flags, ReturnFlags::empty());
			assert_eq!(u32::from_le_bytes(result.data[..4].try_into().unwrap()), error_code as u32);
			assert_eq!(
				&result.data[4..],
				&output,
				"Unexpected output for precompile: {precompile_addr:?}",
			);
		});
	}
}

#[test]
fn precompiles_with_info_creates_contract() {
	use crate::precompiles::Precompile;
	use alloy_core::sol_types::SolInterface;
	use precompiles::{IWithInfo, WithInfo};

	let precompile_addr = H160(WithInfo::<Test>::MATCHER.base_address());

	let cases = vec![(
		IWithInfo::IWithInfoCalls::dummy(IWithInfo::dummyCall {}).abi_encode(),
		Vec::<u8>::new(),
		RuntimeReturnCode::Success,
	)];

	for (input, output, error_code) in cases {
		let (code, _code_hash) = compile_module("call_and_returncode").unwrap();
		ExtBuilder::default().build().execute_with(|| {
			let id = <Test as Config>::AddressMapper::to_account_id(&precompile_addr);
			let _ = <Test as Config>::Currency::set_balance(&ALICE, 100_000_000_000);
			let Contract { addr, .. } = builder::bare_instantiate(Code::Upload(code))
				.native_value(1000)
				.build_and_unwrap_contract();

			let result = builder::bare_call(addr)
				.data(
					(&precompile_addr, 0u64).encode().into_iter().chain(input).collect::<Vec<_>>(),
				)
				.build_and_unwrap_result();

			// a pre-compile with contract info should create an account on first call
			assert!(test_utils::get_contract_checked(&precompile_addr).is_some());
			assert!(System::account_exists(&id));
			assert_eq!(Pallet::<Test>::evm_balance(&precompile_addr), U256::from(0));

			assert_eq!(result.flags, ReturnFlags::empty());
			assert_eq!(u32::from_le_bytes(result.data[..4].try_into().unwrap()), error_code as u32);
			assert_eq!(
				&result.data[4..],
				&output,
				"Unexpected output for precompile: {precompile_addr:?}",
			);
		});
	}
}

#[test]
fn bump_nonce_once_works() {
	let (code, hash) = compile_module("dummy").unwrap();

	ExtBuilder::default().existential_deposit(100).build().execute_with(|| {
		let _ = <Test as Config>::Currency::set_balance(&ALICE, 1_000_000);
		frame_system::Account::<Test>::mutate(&ALICE, |account| account.nonce = 1);

		let _ = <Test as Config>::Currency::set_balance(&BOB, 1_000_000);
		frame_system::Account::<Test>::mutate(&BOB, |account| account.nonce = 1);

		builder::bare_instantiate(Code::Upload(code.clone()))
			.origin(RuntimeOrigin::signed(ALICE))
			.bump_nonce(BumpNonce::Yes)
			.salt(None)
			.build_and_unwrap_result();
		assert_eq!(System::account_nonce(&ALICE), 2);

		// instantiate again is ok
		let result = builder::bare_instantiate(Code::Existing(hash))
			.origin(RuntimeOrigin::signed(ALICE))
			.bump_nonce(BumpNonce::Yes)
			.salt(None)
			.build()
			.result;
		assert!(result.is_ok());

		builder::bare_instantiate(Code::Upload(code.clone()))
			.origin(RuntimeOrigin::signed(BOB))
			.bump_nonce(BumpNonce::No)
			.salt(None)
			.build_and_unwrap_result();
		assert_eq!(System::account_nonce(&BOB), 1);

		// instantiate again should fail
		let err = builder::bare_instantiate(Code::Upload(code))
			.origin(RuntimeOrigin::signed(BOB))
			.bump_nonce(BumpNonce::No)
			.salt(None)
			.build()
			.result
			.unwrap_err();

		assert_eq!(err, <Error<Test>>::DuplicateContract.into());
	});
}

#[test]
fn code_size_for_precompiles_works() {
	use crate::precompiles::Precompile;
	use precompiles::NoInfo;

	let builtin_precompile = H160(NoInfo::<Test>::MATCHER.base_address());
	let primitive_precompile = H160::from_low_u64_be(1);

	let (code, _code_hash) = compile_module("extcodesize").unwrap();
	ExtBuilder::default().build().execute_with(|| {
		let _ = <Test as Config>::Currency::set_balance(&ALICE, 100_000_000_000);
		let Contract { addr, .. } = builder::bare_instantiate(Code::Upload(code))
			.native_value(1000)
			.build_and_unwrap_contract();

		// the primitive pre-compiles return 0 code size on eth
		builder::bare_call(addr)
			.data((&primitive_precompile, 0u64).encode())
			.build_and_unwrap_result();

		// other precompiles should return the minimal evm revert code
		builder::bare_call(addr)
			.data((&builtin_precompile, 5u64).encode())
			.build_and_unwrap_result();
	});
}

#[test]
fn call_data_limit_is_enforced_subcalls() {
	let (code, _code_hash) = compile_module("call_with_input_size").unwrap();

	ExtBuilder::default().build().execute_with(|| {
		let _ = <Test as Config>::Currency::set_balance(&ALICE, 100_000_000_000);
		let Contract { addr, .. } =
			builder::bare_instantiate(Code::Upload(code)).build_and_unwrap_contract();

		let cases: Vec<(u32, Box<dyn FnOnce(_)>)> = vec![
			(
				0_u32,
				Box::new(|result| {
					assert_ok!(result);
				}),
			),
			(
				1_u32,
				Box::new(|result| {
					assert_ok!(result);
				}),
			),
			(
				limits::CALLDATA_BYTES,
				Box::new(|result| {
					assert_ok!(result);
				}),
			),
			(
				limits::CALLDATA_BYTES + 1,
				Box::new(|result| {
					assert_err!(result, <Error<Test>>::CallDataTooLarge);
				}),
			),
		];

		for (callee_input_size, assert_result) in cases {
			let result = builder::bare_call(addr).data(callee_input_size.encode()).build().result;
			assert_result(result);
		}
	});
}

#[test]
fn call_data_limit_is_enforced_root_call() {
	let (code, _code_hash) = compile_module("dummy").unwrap();

	ExtBuilder::default().build().execute_with(|| {
		let _ = <Test as Config>::Currency::set_balance(&ALICE, 100_000_000_000);
		let Contract { addr, .. } =
			builder::bare_instantiate(Code::Upload(code)).build_and_unwrap_contract();

		let cases: Vec<(H160, u32, Box<dyn FnOnce(_)>)> = vec![
			(
				addr,
				0_u32,
				Box::new(|result| {
					assert_ok!(result);
				}),
			),
			(
				addr,
				1_u32,
				Box::new(|result| {
					assert_ok!(result);
				}),
			),
			(
				addr,
				limits::CALLDATA_BYTES,
				Box::new(|result| {
					assert_ok!(result);
				}),
			),
			(
				addr,
				limits::CALLDATA_BYTES + 1,
				Box::new(|result| {
					assert_err!(result, <Error<Test>>::CallDataTooLarge);
				}),
			),
			(
				// limit is not enforced when tx calls EOA
				BOB_ADDR,
				limits::CALLDATA_BYTES + 1,
				Box::new(|result| {
					assert_ok!(result);
				}),
			),
		];

		for (addr, callee_input_size, assert_result) in cases {
			let result = builder::bare_call(addr)
				.data(vec![42; callee_input_size as usize])
				.build()
				.result;
			assert_result(result);
		}
	});
}

#[test]
fn return_data_limit_is_enforced() {
	let (code, _code_hash) = compile_module("return_sized").unwrap();

	ExtBuilder::default().build().execute_with(|| {
		let _ = <Test as Config>::Currency::set_balance(&ALICE, 100_000_000_000);
		let Contract { addr, .. } =
			builder::bare_instantiate(Code::Upload(code)).build_and_unwrap_contract();

		let cases: Vec<(u32, Box<dyn FnOnce(_)>)> = vec![
			(
				1_u32,
				Box::new(|result| {
					assert_ok!(result);
				}),
			),
			(
				limits::CALLDATA_BYTES,
				Box::new(|result| {
					assert_ok!(result);
				}),
			),
			(
				limits::CALLDATA_BYTES + 1,
				Box::new(|result| {
					assert_err!(result, <Error<Test>>::ReturnDataTooLarge);
				}),
			),
		];

		for (return_size, assert_result) in cases {
			let result = builder::bare_call(addr).data(return_size.encode()).build().result;
			assert_result(result);
		}
	});
=======
>>>>>>> 9969e1e8
}<|MERGE_RESOLUTION|>--- conflicted
+++ resolved
@@ -433,4913 +433,4 @@
 	fn default() -> Self {
 		Self::Signed(ALICE)
 	}
-<<<<<<< HEAD
-}
-
-#[test]
-fn transfer_with_dust_works() {
-	struct TestCase {
-		description: &'static str,
-		from_balance: BalanceWithDust<u64>,
-		to_balance: BalanceWithDust<u64>,
-		amount: BalanceWithDust<u64>,
-		expected_from_balance: BalanceWithDust<u64>,
-		expected_to_balance: BalanceWithDust<u64>,
-		total_issuance_diff: i64,
-	}
-
-	let plank: u32 = <Test as Config>::NativeToEthRatio::get();
-
-	let test_cases = vec![
-		TestCase {
-			description: "without dust",
-			from_balance: BalanceWithDust::new_unchecked::<Test>(100, 0),
-			to_balance: BalanceWithDust::new_unchecked::<Test>(0, 0),
-			amount: BalanceWithDust::new_unchecked::<Test>(1, 0),
-			expected_from_balance: BalanceWithDust::new_unchecked::<Test>(99, 0),
-			expected_to_balance: BalanceWithDust::new_unchecked::<Test>(1, 0),
-			total_issuance_diff: 0,
-		},
-		TestCase {
-			description: "with dust",
-			from_balance: BalanceWithDust::new_unchecked::<Test>(100, 0),
-			to_balance: BalanceWithDust::new_unchecked::<Test>(0, 0),
-			amount: BalanceWithDust::new_unchecked::<Test>(1, 10),
-			expected_from_balance: BalanceWithDust::new_unchecked::<Test>(98, plank - 10),
-			expected_to_balance: BalanceWithDust::new_unchecked::<Test>(1, 10),
-			total_issuance_diff: 1,
-		},
-		TestCase {
-			description: "just dust",
-			from_balance: BalanceWithDust::new_unchecked::<Test>(100, 0),
-			to_balance: BalanceWithDust::new_unchecked::<Test>(0, 0),
-			amount: BalanceWithDust::new_unchecked::<Test>(0, 10),
-			expected_from_balance: BalanceWithDust::new_unchecked::<Test>(99, plank - 10),
-			expected_to_balance: BalanceWithDust::new_unchecked::<Test>(0, 10),
-			total_issuance_diff: 1,
-		},
-		TestCase {
-			description: "with existing dust",
-			from_balance: BalanceWithDust::new_unchecked::<Test>(100, 5),
-			to_balance: BalanceWithDust::new_unchecked::<Test>(0, plank - 5),
-			amount: BalanceWithDust::new_unchecked::<Test>(1, 10),
-			expected_from_balance: BalanceWithDust::new_unchecked::<Test>(98, plank - 5),
-			expected_to_balance: BalanceWithDust::new_unchecked::<Test>(2, 5),
-			total_issuance_diff: 0,
-		},
-		TestCase {
-			description: "with enough existing dust",
-			from_balance: BalanceWithDust::new_unchecked::<Test>(100, 10),
-			to_balance: BalanceWithDust::new_unchecked::<Test>(0, plank - 10),
-			amount: BalanceWithDust::new_unchecked::<Test>(1, 10),
-			expected_from_balance: BalanceWithDust::new_unchecked::<Test>(99, 0),
-			expected_to_balance: BalanceWithDust::new_unchecked::<Test>(2, 0),
-			total_issuance_diff: -1,
-		},
-		TestCase {
-			description: "receiver dust less than 1 plank",
-			from_balance: BalanceWithDust::new_unchecked::<Test>(100, plank / 10),
-			to_balance: BalanceWithDust::new_unchecked::<Test>(0, plank / 2),
-			amount: BalanceWithDust::new_unchecked::<Test>(1, plank / 10 * 3),
-			expected_from_balance: BalanceWithDust::new_unchecked::<Test>(98, plank / 10 * 8),
-			expected_to_balance: BalanceWithDust::new_unchecked::<Test>(1, plank / 10 * 8),
-			total_issuance_diff: 1,
-		},
-	];
-
-	for TestCase {
-		description,
-		from_balance,
-		to_balance,
-		amount,
-		expected_from_balance,
-		expected_to_balance,
-		total_issuance_diff,
-	} in test_cases.into_iter()
-	{
-		ExtBuilder::default().build().execute_with(|| {
-			test_utils::set_balance_with_dust(&ALICE_ADDR, from_balance);
-			test_utils::set_balance_with_dust(&BOB_ADDR, to_balance);
-
-			let total_issuance = <Test as Config>::Currency::total_issuance();
-			let evm_value = Pallet::<Test>::convert_native_to_evm(amount);
-
-			let (value, dust) = amount.deconstruct();
-			assert_eq!(Pallet::<Test>::has_dust(evm_value), !dust.is_zero());
-			assert_eq!(Pallet::<Test>::has_balance(evm_value), !value.is_zero());
-
-			let result =
-				builder::bare_call(BOB_ADDR).evm_value(evm_value).build_and_unwrap_result();
-			assert_eq!(result, Default::default(), "{description} tx failed");
-
-			assert_eq!(
-				Pallet::<Test>::evm_balance(&ALICE_ADDR),
-				Pallet::<Test>::convert_native_to_evm(expected_from_balance),
-				"{description}: invalid from balance"
-			);
-
-			assert_eq!(
-				Pallet::<Test>::evm_balance(&BOB_ADDR),
-				Pallet::<Test>::convert_native_to_evm(expected_to_balance),
-				"{description}: invalid to balance"
-			);
-
-			assert_eq!(
-				total_issuance as i64 - total_issuance_diff,
-				<Test as Config>::Currency::total_issuance() as i64,
-				"{description}: total issuance should match"
-			);
-		});
-	}
-}
-
-#[test]
-fn eth_call_transfer_with_dust_works() {
-	let (binary, _) = compile_module("dummy").unwrap();
-	ExtBuilder::default().existential_deposit(200).build().execute_with(|| {
-		let _ = <Test as Config>::Currency::set_balance(&ALICE, 1_000_000);
-		let Contract { addr, .. } =
-			builder::bare_instantiate(Code::Upload(binary)).build_and_unwrap_contract();
-
-		let balance =
-			Pallet::<Test>::convert_native_to_evm(BalanceWithDust::new_unchecked::<Test>(100, 10));
-		assert_ok!(builder::eth_call(addr).value(balance).build());
-
-		assert_eq!(Pallet::<Test>::evm_balance(&addr), balance);
-	});
-}
-
-#[test]
-fn contract_call_transfer_with_dust_works() {
-	let (binary_caller, _code_hash_caller) = compile_module("call_with_value").unwrap();
-	let (binary_callee, _code_hash_callee) = compile_module("dummy").unwrap();
-	ExtBuilder::default().existential_deposit(200).build().execute_with(|| {
-		let _ = <Test as Config>::Currency::set_balance(&ALICE, 1_000_000);
-		let Contract { addr: addr_caller, .. } =
-			builder::bare_instantiate(Code::Upload(binary_caller))
-				.native_value(200)
-				.build_and_unwrap_contract();
-		let Contract { addr: addr_callee, .. } =
-			builder::bare_instantiate(Code::Upload(binary_callee)).build_and_unwrap_contract();
-
-		let balance =
-			Pallet::<Test>::convert_native_to_evm(BalanceWithDust::new_unchecked::<Test>(100, 10));
-		assert_ok!(builder::call(addr_caller).data((balance, addr_callee).encode()).build());
-
-		assert_eq!(Pallet::<Test>::evm_balance(&addr_callee), balance);
-	});
-}
-
-#[test]
-fn deposit_limit_enforced_on_plain_transfer() {
-	ExtBuilder::default().existential_deposit(200).build().execute_with(|| {
-		let _ = <Test as Config>::Currency::set_balance(&ALICE, 1_000_000);
-		let _ = <Test as Config>::Currency::set_balance(&BOB, 1_000_000);
-
-		// sending balance to a new account should fail when the limit is lower than the ed
-		let result = builder::bare_call(CHARLIE_ADDR)
-			.native_value(1)
-			.storage_deposit_limit(190.into())
-			.build();
-		assert_err!(result.result, <Error<Test>>::StorageDepositLimitExhausted);
-		assert_eq!(result.storage_deposit, StorageDeposit::Charge(0));
-		assert_eq!(test_utils::get_balance(&CHARLIE), 0);
-
-		// works when the account is prefunded
-		let result = builder::bare_call(BOB_ADDR)
-			.native_value(1)
-			.storage_deposit_limit(0.into())
-			.build();
-		assert_ok!(result.result);
-		assert_eq!(result.storage_deposit, StorageDeposit::Charge(0));
-		assert_eq!(test_utils::get_balance(&BOB), 1_000_001);
-
-		// also works allowing enough deposit
-		let result = builder::bare_call(CHARLIE_ADDR)
-			.native_value(1)
-			.storage_deposit_limit(200.into())
-			.build();
-		assert_ok!(result.result);
-		assert_eq!(result.storage_deposit, StorageDeposit::Charge(200));
-		assert_eq!(test_utils::get_balance(&CHARLIE), 201);
-	});
-}
-
-#[test]
-fn instantiate_and_call_and_deposit_event() {
-	let (binary, code_hash) = compile_module("event_and_return_on_deploy").unwrap();
-
-	ExtBuilder::default().existential_deposit(1).build().execute_with(|| {
-		let _ = <Test as Config>::Currency::set_balance(&ALICE, 1_000_000);
-		let min_balance = Contracts::min_balance();
-		let value = 100;
-
-		// We determine the storage deposit limit after uploading because it depends on ALICEs
-		// free balance which is changed by uploading a module.
-		assert_ok!(Contracts::upload_code(
-			RuntimeOrigin::signed(ALICE),
-			binary,
-			deposit_limit::<Test>(),
-		));
-
-		// Drop previous events
-		initialize_block(2);
-
-		// Check at the end to get hash on error easily
-		let Contract { addr, account_id } = builder::bare_instantiate(Code::Existing(code_hash))
-			.native_value(value)
-			.build_and_unwrap_contract();
-		assert!(AccountInfoOf::<Test>::contains_key(&addr));
-
-		let hold_balance = test_utils::contract_base_deposit(&addr);
-
-		assert_eq!(
-			System::events(),
-			vec![
-				EventRecord {
-					phase: Phase::Initialization,
-					event: RuntimeEvent::System(frame_system::Event::NewAccount {
-						account: account_id.clone()
-					}),
-					topics: vec![],
-				},
-				EventRecord {
-					phase: Phase::Initialization,
-					event: RuntimeEvent::Balances(pallet_balances::Event::Endowed {
-						account: account_id.clone(),
-						free_balance: min_balance,
-					}),
-					topics: vec![],
-				},
-				EventRecord {
-					phase: Phase::Initialization,
-					event: RuntimeEvent::Balances(pallet_balances::Event::Transfer {
-						from: ALICE,
-						to: account_id.clone(),
-						amount: min_balance,
-					}),
-					topics: vec![],
-				},
-				EventRecord {
-					phase: Phase::Initialization,
-					event: RuntimeEvent::Balances(pallet_balances::Event::Transfer {
-						from: ALICE,
-						to: account_id.clone(),
-						amount: value,
-					}),
-					topics: vec![],
-				},
-				EventRecord {
-					phase: Phase::Initialization,
-					event: RuntimeEvent::Contracts(crate::Event::ContractEmitted {
-						contract: addr,
-						data: vec![1, 2, 3, 4],
-						topics: vec![H256::repeat_byte(42)],
-					}),
-					topics: vec![],
-				},
-				EventRecord {
-					phase: Phase::Initialization,
-					event: RuntimeEvent::Contracts(crate::Event::Instantiated {
-						deployer: ALICE_ADDR,
-						contract: addr
-					}),
-					topics: vec![],
-				},
-				EventRecord {
-					phase: Phase::Initialization,
-					event: RuntimeEvent::Balances(pallet_balances::Event::TransferAndHold {
-						reason: <Test as Config>::RuntimeHoldReason::Contracts(
-							HoldReason::StorageDepositReserve,
-						),
-						source: ALICE,
-						dest: account_id.clone(),
-						transferred: hold_balance,
-					}),
-					topics: vec![],
-				},
-			]
-		);
-	});
-}
-
-#[test]
-fn create1_address_from_extrinsic() {
-	let (binary, code_hash) = compile_module("dummy").unwrap();
-
-	ExtBuilder::default().existential_deposit(1).build().execute_with(|| {
-		let _ = <Test as Config>::Currency::set_balance(&ALICE, 1_000_000);
-
-		assert_ok!(Contracts::upload_code(
-			RuntimeOrigin::signed(ALICE),
-			binary.clone(),
-			deposit_limit::<Test>(),
-		));
-
-		assert_eq!(System::account_nonce(&ALICE), 0);
-		System::inc_account_nonce(&ALICE);
-
-		for nonce in 1..3 {
-			let Contract { addr, .. } = builder::bare_instantiate(Code::Existing(code_hash))
-				.salt(None)
-				.build_and_unwrap_contract();
-			assert!(AccountInfoOf::<Test>::contains_key(&addr));
-			assert_eq!(
-				addr,
-				create1(&<Test as Config>::AddressMapper::to_address(&ALICE), nonce - 1)
-			);
-		}
-		assert_eq!(System::account_nonce(&ALICE), 3);
-
-		for nonce in 3..6 {
-			let Contract { addr, .. } = builder::bare_instantiate(Code::Upload(binary.clone()))
-				.salt(None)
-				.build_and_unwrap_contract();
-			assert!(AccountInfoOf::<Test>::contains_key(&addr));
-			assert_eq!(
-				addr,
-				create1(&<Test as Config>::AddressMapper::to_address(&ALICE), nonce - 1)
-			);
-		}
-		assert_eq!(System::account_nonce(&ALICE), 6);
-	});
-}
-
-#[test]
-fn deposit_event_max_value_limit() {
-	let (binary, _code_hash) = compile_module("event_size").unwrap();
-
-	ExtBuilder::default().existential_deposit(50).build().execute_with(|| {
-		// Create
-		let _ = <Test as Config>::Currency::set_balance(&ALICE, 1_000_000);
-		let Contract { addr, .. } = builder::bare_instantiate(Code::Upload(binary))
-			.native_value(30_000)
-			.build_and_unwrap_contract();
-
-		// Call contract with allowed storage value.
-		assert_ok!(builder::call(addr)
-			.gas_limit(GAS_LIMIT.set_ref_time(GAS_LIMIT.ref_time() * 2)) // we are copying a huge buffer,
-			.data(limits::PAYLOAD_BYTES.encode())
-			.build());
-
-		// Call contract with too large a storage value.
-		assert_err_ignore_postinfo!(
-			builder::call(addr).data((limits::PAYLOAD_BYTES + 1).encode()).build(),
-			Error::<Test>::ValueTooLarge,
-		);
-	});
-}
-
-// Fail out of fuel (ref_time weight) in the engine.
-#[test]
-fn run_out_of_fuel_engine() {
-	let (binary, _code_hash) = compile_module("run_out_of_gas").unwrap();
-	ExtBuilder::default().existential_deposit(50).build().execute_with(|| {
-		let min_balance = Contracts::min_balance();
-		let _ = <Test as Config>::Currency::set_balance(&ALICE, 1_000_000);
-
-		let Contract { addr, .. } = builder::bare_instantiate(Code::Upload(binary))
-			.native_value(100 * min_balance)
-			.build_and_unwrap_contract();
-
-		// Call the contract with a fixed gas limit. It must run out of gas because it just
-		// loops forever.
-		assert_err_ignore_postinfo!(
-			builder::call(addr)
-				.gas_limit(Weight::from_parts(10_000_000_000, u64::MAX))
-				.build(),
-			Error::<Test>::OutOfGas,
-		);
-	});
-}
-
-// Fail out of fuel (ref_time weight) in the host.
-#[test]
-fn run_out_of_fuel_host() {
-	use crate::precompiles::Precompile;
-	use alloy_core::sol_types::SolInterface;
-	use precompiles::{INoInfo, NoInfo};
-
-	let precompile_addr = H160(NoInfo::<Test>::MATCHER.base_address());
-	let input = INoInfo::INoInfoCalls::consumeMaxGas(INoInfo::consumeMaxGasCall {}).abi_encode();
-
-	ExtBuilder::default().build().execute_with(|| {
-		let _ = <Test as Config>::Currency::set_balance(&ALICE, 100_000_000_000);
-		let result = builder::bare_call(precompile_addr).data(input).build().result;
-		assert_err!(result, <Error<Test>>::OutOfGas);
-	});
-}
-
-#[test]
-fn gas_syncs_work() {
-	let (code, _code_hash) = compile_module("gas_price_n").unwrap();
-	ExtBuilder::default().existential_deposit(200).build().execute_with(|| {
-		let _ = <Test as Config>::Currency::set_balance(&ALICE, 1_000_000);
-		let contract = builder::bare_instantiate(Code::Upload(code)).build_and_unwrap_contract();
-
-		let result = builder::bare_call(contract.addr).data(0u32.encode()).build();
-		assert_ok!(result.result);
-		let engine_consumed_noop = result.gas_consumed.ref_time();
-
-		let result = builder::bare_call(contract.addr).data(1u32.encode()).build();
-		assert_ok!(result.result.clone());
-		assert!(!result.result.clone().unwrap().did_revert());
-		let gas_consumed_once = result.gas_consumed.ref_time();
-		let host_consumed_once = <Test as Config>::WeightInfo::caller_is_origin().ref_time();
-		let engine_consumed_once = gas_consumed_once - host_consumed_once - engine_consumed_noop;
-
-		let result = builder::bare_call(contract.addr).data(2u32.encode()).build();
-		assert_ok!(result.result);
-		let gas_consumed_twice = result.gas_consumed.ref_time();
-		let host_consumed_twice = host_consumed_once * 2;
-		let engine_consumed_twice = gas_consumed_twice - host_consumed_twice - engine_consumed_noop;
-
-		// Second contract just repeats first contract's instructions twice.
-		// If runtime syncs gas with the engine properly, this should pass.
-		assert_eq!(engine_consumed_twice, engine_consumed_once * 2);
-	});
-}
-
-/// Check that contracts with the same account id have different trie ids.
-/// Check the `Nonce` storage item for more information.
-#[test]
-fn instantiate_unique_trie_id() {
-	let (binary, code_hash) = compile_module("self_destruct").unwrap();
-
-	ExtBuilder::default().existential_deposit(500).build().execute_with(|| {
-		let _ = <Test as Config>::Currency::set_balance(&ALICE, 1_000_000);
-		Contracts::upload_code(RuntimeOrigin::signed(ALICE), binary, deposit_limit::<Test>())
-			.unwrap();
-
-		// Instantiate the contract and store its trie id for later comparison.
-		let Contract { addr, .. } =
-			builder::bare_instantiate(Code::Existing(code_hash)).build_and_unwrap_contract();
-		let trie_id = get_contract(&addr).trie_id;
-
-		// Try to instantiate it again without termination should yield an error.
-		assert_err_ignore_postinfo!(
-			builder::instantiate(code_hash).build(),
-			<Error<Test>>::DuplicateContract,
-		);
-
-		// Terminate the contract.
-		assert_ok!(builder::call(addr).build());
-
-		// Re-Instantiate after termination.
-		assert_ok!(builder::instantiate(code_hash).build());
-
-		// Trie ids shouldn't match or we might have a collision
-		assert_ne!(trie_id, get_contract(&addr).trie_id);
-	});
-}
-
-#[test]
-fn storage_work() {
-	let (code, _code_hash) = compile_module("storage").unwrap();
-
-	ExtBuilder::default().build().execute_with(|| {
-		let _ = <Test as Config>::Currency::set_balance(&ALICE, 1_000_000);
-		let min_balance = Contracts::min_balance();
-		let Contract { addr, .. } = builder::bare_instantiate(Code::Upload(code))
-			.native_value(min_balance * 100)
-			.build_and_unwrap_contract();
-
-		builder::bare_call(addr).build_and_unwrap_result();
-	});
-}
-
-#[test]
-fn storage_max_value_limit() {
-	let (binary, _code_hash) = compile_module("storage_size").unwrap();
-
-	ExtBuilder::default().existential_deposit(50).build().execute_with(|| {
-		// Create
-		let _ = <Test as Config>::Currency::set_balance(&ALICE, 1_000_000);
-		let Contract { addr, .. } = builder::bare_instantiate(Code::Upload(binary))
-			.native_value(30_000)
-			.build_and_unwrap_contract();
-		get_contract(&addr);
-
-		// Call contract with allowed storage value.
-		assert_ok!(builder::call(addr)
-			.gas_limit(GAS_LIMIT.set_ref_time(GAS_LIMIT.ref_time() * 2)) // we are copying a huge buffer
-			.data(limits::PAYLOAD_BYTES.encode())
-			.build());
-
-		// Call contract with too large a storage value.
-		assert_err_ignore_postinfo!(
-			builder::call(addr).data((limits::PAYLOAD_BYTES + 1).encode()).build(),
-			Error::<Test>::ValueTooLarge,
-		);
-	});
-}
-
-#[test]
-fn clear_storage_on_zero_value() {
-	let (code, _code_hash) = compile_module("clear_storage_on_zero_value").unwrap();
-
-	ExtBuilder::default().build().execute_with(|| {
-		let _ = <Test as Config>::Currency::set_balance(&ALICE, 1_000_000);
-		let min_balance = Contracts::min_balance();
-		let Contract { addr, .. } = builder::bare_instantiate(Code::Upload(code))
-			.native_value(min_balance * 100)
-			.build_and_unwrap_contract();
-
-		builder::bare_call(addr).build_and_unwrap_result();
-	});
-}
-
-#[test]
-fn transient_storage_work() {
-	let (code, _code_hash) = compile_module("transient_storage").unwrap();
-
-	ExtBuilder::default().build().execute_with(|| {
-		let _ = <Test as Config>::Currency::set_balance(&ALICE, 1_000_000);
-		let min_balance = Contracts::min_balance();
-		let Contract { addr, .. } = builder::bare_instantiate(Code::Upload(code))
-			.native_value(min_balance * 100)
-			.build_and_unwrap_contract();
-
-		builder::bare_call(addr).build_and_unwrap_result();
-	});
-}
-
-#[test]
-fn transient_storage_limit_in_call() {
-	let (binary_caller, _code_hash_caller) =
-		compile_module("create_transient_storage_and_call").unwrap();
-	let (binary_callee, _code_hash_callee) = compile_module("set_transient_storage").unwrap();
-	ExtBuilder::default().build().execute_with(|| {
-		let _ = <Test as Config>::Currency::set_balance(&ALICE, 1_000_000);
-
-		// Create both contracts: Constructors do nothing.
-		let Contract { addr: addr_caller, .. } =
-			builder::bare_instantiate(Code::Upload(binary_caller)).build_and_unwrap_contract();
-		let Contract { addr: addr_callee, .. } =
-			builder::bare_instantiate(Code::Upload(binary_callee)).build_and_unwrap_contract();
-
-		// Call contracts with storage values within the limit.
-		// Caller and Callee contracts each set a transient storage value of size 100.
-		assert_ok!(builder::call(addr_caller)
-			.data((100u32, 100u32, &addr_callee).encode())
-			.build(),);
-
-		// Call a contract with a storage value that is too large.
-		// Limit exceeded in the caller contract.
-		assert_err_ignore_postinfo!(
-			builder::call(addr_caller)
-				.data((4u32 * 1024u32, 200u32, &addr_callee).encode())
-				.build(),
-			<Error<Test>>::OutOfTransientStorage,
-		);
-
-		// Call a contract with a storage value that is too large.
-		// Limit exceeded in the callee contract.
-		assert_err_ignore_postinfo!(
-			builder::call(addr_caller)
-				.data((50u32, 4 * 1024u32, &addr_callee).encode())
-				.build(),
-			<Error<Test>>::ContractTrapped
-		);
-	});
-}
-
-#[test]
-fn deploy_and_call_other_contract() {
-	let (caller_binary, _caller_code_hash) = compile_module("caller_contract").unwrap();
-	let (callee_binary, callee_code_hash) = compile_module("return_with_data").unwrap();
-	let code_load_weight = crate::vm::code_load_weight(callee_binary.len() as u32);
-
-	ExtBuilder::default().existential_deposit(1).build().execute_with(|| {
-		let min_balance = Contracts::min_balance();
-
-		// Create
-		let _ = <Test as Config>::Currency::set_balance(&ALICE, 1_000_000);
-		let Contract { addr: caller_addr, account_id: caller_account } =
-			builder::bare_instantiate(Code::Upload(caller_binary))
-				.native_value(100_000)
-				.build_and_unwrap_contract();
-
-		let callee_addr = create2(
-			&caller_addr,
-			&callee_binary,
-			&[0, 1, 34, 51, 68, 85, 102, 119], // hard coded in binary
-			&[0u8; 32],
-		);
-		let callee_account = <Test as Config>::AddressMapper::to_account_id(&callee_addr);
-
-		Contracts::upload_code(
-			RuntimeOrigin::signed(ALICE),
-			callee_binary,
-			deposit_limit::<Test>(),
-		)
-		.unwrap();
-
-		// Drop previous events
-		initialize_block(2);
-
-		// Call BOB contract, which attempts to instantiate and call the callee contract and
-		// makes various assertions on the results from those calls.
-		assert_ok!(builder::call(caller_addr)
-			.data(
-				(callee_code_hash, code_load_weight.ref_time(), code_load_weight.proof_size())
-					.encode()
-			)
-			.build());
-
-		assert_eq!(
-			System::events(),
-			vec![
-				EventRecord {
-					phase: Phase::Initialization,
-					event: RuntimeEvent::System(frame_system::Event::NewAccount {
-						account: callee_account.clone()
-					}),
-					topics: vec![],
-				},
-				EventRecord {
-					phase: Phase::Initialization,
-					event: RuntimeEvent::Balances(pallet_balances::Event::Endowed {
-						account: callee_account.clone(),
-						free_balance: min_balance,
-					}),
-					topics: vec![],
-				},
-				EventRecord {
-					phase: Phase::Initialization,
-					event: RuntimeEvent::Balances(pallet_balances::Event::Transfer {
-						from: ALICE,
-						to: callee_account.clone(),
-						amount: min_balance,
-					}),
-					topics: vec![],
-				},
-				EventRecord {
-					phase: Phase::Initialization,
-					event: RuntimeEvent::Balances(pallet_balances::Event::Transfer {
-						from: caller_account.clone(),
-						to: callee_account.clone(),
-						amount: 32768 // hardcoded in binary
-					}),
-					topics: vec![],
-				},
-				EventRecord {
-					phase: Phase::Initialization,
-					event: RuntimeEvent::Balances(pallet_balances::Event::Transfer {
-						from: caller_account.clone(),
-						to: callee_account.clone(),
-						amount: 32768,
-					}),
-					topics: vec![],
-				},
-				EventRecord {
-					phase: Phase::Initialization,
-					event: RuntimeEvent::Balances(pallet_balances::Event::TransferAndHold {
-						reason: <Test as Config>::RuntimeHoldReason::Contracts(
-							HoldReason::StorageDepositReserve,
-						),
-						source: ALICE,
-						dest: callee_account.clone(),
-						transferred: 555,
-					}),
-					topics: vec![],
-				},
-			]
-		);
-	});
-}
-
-#[test]
-fn delegate_call() {
-	let (caller_binary, _caller_code_hash) = compile_module("delegate_call").unwrap();
-	let (callee_binary, _callee_code_hash) = compile_module("delegate_call_lib").unwrap();
-
-	ExtBuilder::default().existential_deposit(500).build().execute_with(|| {
-		let _ = <Test as Config>::Currency::set_balance(&ALICE, 1_000_000);
-
-		// Instantiate the 'caller'
-		let Contract { addr: caller_addr, .. } =
-			builder::bare_instantiate(Code::Upload(caller_binary))
-				.native_value(300_000)
-				.build_and_unwrap_contract();
-
-		// Instantiate the 'callee'
-		let Contract { addr: callee_addr, .. } =
-			builder::bare_instantiate(Code::Upload(callee_binary))
-				.native_value(100_000)
-				.build_and_unwrap_contract();
-
-		assert_ok!(builder::call(caller_addr)
-			.value(1337)
-			.data((callee_addr, u64::MAX, u64::MAX).encode())
-			.build());
-	});
-}
-
-#[test]
-fn delegate_call_non_existant_is_noop() {
-	let (caller_binary, _caller_code_hash) = compile_module("delegate_call_simple").unwrap();
-
-	ExtBuilder::default().existential_deposit(500).build().execute_with(|| {
-		let _ = <Test as Config>::Currency::set_balance(&ALICE, 1_000_000);
-
-		// Instantiate the 'caller'
-		let Contract { addr: caller_addr, .. } =
-			builder::bare_instantiate(Code::Upload(caller_binary))
-				.native_value(300_000)
-				.build_and_unwrap_contract();
-
-		assert_ok!(builder::call(caller_addr)
-			.value(1337)
-			.data((BOB_ADDR, u64::MAX, u64::MAX).encode())
-			.build());
-
-		assert_eq!(test_utils::get_balance(&BOB_FALLBACK), 0);
-	});
-}
-
-#[test]
-fn delegate_call_with_weight_limit() {
-	let (caller_binary, _caller_code_hash) = compile_module("delegate_call").unwrap();
-	let (callee_binary, _callee_code_hash) = compile_module("delegate_call_lib").unwrap();
-
-	ExtBuilder::default().existential_deposit(500).build().execute_with(|| {
-		let _ = <Test as Config>::Currency::set_balance(&ALICE, 1_000_000);
-
-		// Instantiate the 'caller'
-		let Contract { addr: caller_addr, .. } =
-			builder::bare_instantiate(Code::Upload(caller_binary))
-				.native_value(300_000)
-				.build_and_unwrap_contract();
-
-		// Instantiate the 'callee'
-		let Contract { addr: callee_addr, .. } =
-			builder::bare_instantiate(Code::Upload(callee_binary))
-				.native_value(100_000)
-				.build_and_unwrap_contract();
-
-		// fails, not enough weight
-		assert_err!(
-			builder::bare_call(caller_addr)
-				.native_value(1337)
-				.data((callee_addr, 100u64, 100u64).encode())
-				.build()
-				.result,
-			Error::<Test>::ContractTrapped,
-		);
-
-		assert_ok!(builder::call(caller_addr)
-			.value(1337)
-			.data((callee_addr, 500_000_000u64, 100_000u64).encode())
-			.build());
-	});
-}
-
-#[test]
-fn delegate_call_with_deposit_limit() {
-	let (caller_binary, _caller_code_hash) = compile_module("delegate_call_deposit_limit").unwrap();
-	let (callee_binary, _callee_code_hash) = compile_module("delegate_call_lib").unwrap();
-
-	ExtBuilder::default().existential_deposit(500).build().execute_with(|| {
-		let _ = <Test as Config>::Currency::set_balance(&ALICE, 1_000_000);
-
-		// Instantiate the 'caller'
-		let Contract { addr: caller_addr, .. } =
-			builder::bare_instantiate(Code::Upload(caller_binary))
-				.native_value(300_000)
-				.build_and_unwrap_contract();
-
-		// Instantiate the 'callee'
-		let Contract { addr: callee_addr, .. } =
-			builder::bare_instantiate(Code::Upload(callee_binary))
-				.native_value(100_000)
-				.build_and_unwrap_contract();
-
-		// Delegate call will write 1 storage and deposit of 2 (1 item) + 32 (bytes) is required.
-		// + 32 + 16 for blake2_128concat
-		// Fails, not enough deposit
-		let ret = builder::bare_call(caller_addr)
-			.native_value(1337)
-			.data((callee_addr, 81u64).encode())
-			.build_and_unwrap_result();
-		assert_return_code!(ret, RuntimeReturnCode::OutOfResources);
-
-		assert_ok!(builder::call(caller_addr)
-			.value(1337)
-			.data((callee_addr, 82u64).encode())
-			.build());
-	});
-}
-
-#[test]
-fn transfer_expendable_cannot_kill_account() {
-	let (binary, _code_hash) = compile_module("dummy").unwrap();
-	ExtBuilder::default().existential_deposit(200).build().execute_with(|| {
-		let _ = <Test as Config>::Currency::set_balance(&ALICE, 1_000_000);
-
-		// Instantiate the BOB contract.
-		let Contract { addr, .. } = builder::bare_instantiate(Code::Upload(binary))
-			.native_value(1_000)
-			.build_and_unwrap_contract();
-
-		// Check that the BOB contract has been instantiated.
-		get_contract(&addr);
-
-		let account = <Test as Config>::AddressMapper::to_account_id(&addr);
-		let total_balance = <Test as Config>::Currency::total_balance(&account);
-
-		assert_eq!(
-			test_utils::get_balance_on_hold(&HoldReason::StorageDepositReserve.into(), &account),
-			test_utils::contract_base_deposit(&addr)
-		);
-
-		// Some or the total balance is held, so it can't be transferred.
-		assert_err!(
-			<<Test as Config>::Currency as Mutate<AccountId32>>::transfer(
-				&account,
-				&ALICE,
-				total_balance,
-				Preservation::Expendable,
-			),
-			TokenError::FundsUnavailable,
-		);
-
-		assert_eq!(<Test as Config>::Currency::total_balance(&account), total_balance);
-	});
-}
-
-#[test]
-fn cannot_self_destruct_through_draining() {
-	let (binary, _code_hash) = compile_module("drain").unwrap();
-	ExtBuilder::default().existential_deposit(200).build().execute_with(|| {
-		let _ = <Test as Config>::Currency::set_balance(&ALICE, 1_000_000);
-		let value = 1_000;
-		let min_balance = Contracts::min_balance();
-
-		// Instantiate the BOB contract.
-		let Contract { addr, .. } = builder::bare_instantiate(Code::Upload(binary))
-			.native_value(value)
-			.build_and_unwrap_contract();
-		let account = <Test as Config>::AddressMapper::to_account_id(&addr);
-
-		// Check that the BOB contract has been instantiated.
-		get_contract(&addr);
-
-		// Call BOB which makes it send all funds to the zero address
-		// The contract code asserts that the transfer fails with the correct error code
-		assert_ok!(builder::call(addr).build());
-
-		// Make sure the account wasn't remove by sending all free balance away.
-		assert_eq!(
-			<Test as Config>::Currency::total_balance(&account),
-			value + test_utils::contract_base_deposit(&addr) + min_balance,
-		);
-	});
-}
-
-#[test]
-fn cannot_self_destruct_through_storage_refund_after_price_change() {
-	let (binary, _code_hash) = compile_module("store_call").unwrap();
-	ExtBuilder::default().existential_deposit(200).build().execute_with(|| {
-		let _ = <Test as Config>::Currency::set_balance(&ALICE, 1_000_000);
-		let min_balance = Contracts::min_balance();
-
-		// Instantiate the BOB contract.
-		let contract = builder::bare_instantiate(Code::Upload(binary)).build_and_unwrap_contract();
-		let info_deposit = test_utils::contract_base_deposit(&contract.addr);
-
-		// Check that the contract has been instantiated and has the minimum balance
-		assert_eq!(get_contract(&contract.addr).total_deposit(), info_deposit);
-		assert_eq!(get_contract(&contract.addr).extra_deposit(), 0);
-		assert_eq!(
-			<Test as Config>::Currency::total_balance(&contract.account_id),
-			info_deposit + min_balance
-		);
-
-		// Create 100 (16 + 32 bytes for key for blake128 concat) bytes of storage with a
-		// price of per byte and a single storage item of price 2
-		assert_ok!(builder::call(contract.addr).data(100u32.to_le_bytes().to_vec()).build());
-		assert_eq!(get_contract(&contract.addr).total_deposit(), info_deposit + 100 + 16 + 32 + 2);
-
-		// Increase the byte price and trigger a refund. This should not have any influence
-		// because the removal is pro rata and exactly those 100 bytes should have been
-		// removed as we didn't delete the key.
-		DEPOSIT_PER_BYTE.with(|c| *c.borrow_mut() = 500);
-		assert_ok!(builder::call(contract.addr).data(0u32.to_le_bytes().to_vec()).build());
-
-		// Make sure the account wasn't removed by the refund
-		assert_eq!(
-			<Test as Config>::Currency::total_balance(&contract.account_id),
-			get_contract(&contract.addr).total_deposit() + min_balance,
-		);
-		// + 1 because due to fixed point arithmetic we can sometimes refund
-		// one unit to little
-		assert_eq!(get_contract(&contract.addr).extra_deposit(), 16 + 32 + 2 + 1);
-	});
-}
-
-#[test]
-fn cannot_self_destruct_while_live() {
-	let (binary, _code_hash) = compile_module("self_destruct").unwrap();
-	ExtBuilder::default().existential_deposit(50).build().execute_with(|| {
-		let _ = <Test as Config>::Currency::set_balance(&ALICE, 1_000_000);
-
-		// Instantiate the BOB contract.
-		let Contract { addr, .. } = builder::bare_instantiate(Code::Upload(binary))
-			.native_value(100_000)
-			.build_and_unwrap_contract();
-
-		// Check that the BOB contract has been instantiated.
-		get_contract(&addr);
-
-		// Call BOB with input data, forcing it make a recursive call to itself to
-		// self-destruct, resulting in a trap.
-		assert_err_ignore_postinfo!(
-			builder::call(addr).data(vec![0]).build(),
-			Error::<Test>::ContractTrapped,
-		);
-
-		// Check that BOB is still there.
-		get_contract(&addr);
-	});
-}
-
-#[test]
-fn self_destruct_works() {
-	let (binary, code_hash) = compile_module("self_destruct").unwrap();
-	ExtBuilder::default().existential_deposit(1_000).build().execute_with(|| {
-		let _ = <Test as Config>::Currency::set_balance(&ALICE, 1_000_000);
-		let _ = <Test as Config>::Currency::set_balance(&DJANGO_FALLBACK, 1_000_000);
-		let min_balance = Contracts::min_balance();
-
-		// Instantiate the BOB contract.
-		let contract = builder::bare_instantiate(Code::Upload(binary))
-			.native_value(100_000)
-			.build_and_unwrap_contract();
-
-		let hold_balance = test_utils::contract_base_deposit(&contract.addr);
-
-		// Check that the BOB contract has been instantiated.
-		let _ = get_contract(&contract.addr);
-
-		// Drop all previous events
-		initialize_block(2);
-
-		// Call BOB without input data which triggers termination.
-		assert_matches!(builder::call(contract.addr).build(), Ok(_));
-
-		// Check that code is still there but refcount dropped to zero.
-		assert_refcount!(&code_hash, 0);
-
-		// Check that account is gone
-		assert!(get_contract_checked(&contract.addr).is_none());
-		assert_eq!(<Test as Config>::Currency::total_balance(&contract.account_id), 0);
-
-		// Check that the beneficiary (django) got remaining balance.
-		assert_eq!(
-			<Test as Config>::Currency::free_balance(DJANGO_FALLBACK),
-			1_000_000 + 100_000 + min_balance
-		);
-
-		// Check that the Alice is missing Django's benefit. Within ALICE's total balance
-		// there's also the code upload deposit held.
-		assert_eq!(
-			<Test as Config>::Currency::total_balance(&ALICE),
-			1_000_000 - (100_000 + min_balance)
-		);
-
-		pretty_assertions::assert_eq!(
-			System::events(),
-			vec![
-				EventRecord {
-					phase: Phase::Initialization,
-					event: RuntimeEvent::Balances(pallet_balances::Event::TransferOnHold {
-						reason: <Test as Config>::RuntimeHoldReason::Contracts(
-							HoldReason::StorageDepositReserve,
-						),
-						source: contract.account_id.clone(),
-						dest: ALICE,
-						amount: hold_balance,
-					}),
-					topics: vec![],
-				},
-				EventRecord {
-					phase: Phase::Initialization,
-					event: RuntimeEvent::System(frame_system::Event::KilledAccount {
-						account: contract.account_id.clone()
-					}),
-					topics: vec![],
-				},
-				EventRecord {
-					phase: Phase::Initialization,
-					event: RuntimeEvent::Balances(pallet_balances::Event::Transfer {
-						from: contract.account_id.clone(),
-						to: DJANGO_FALLBACK,
-						amount: 100_000 + min_balance,
-					}),
-					topics: vec![],
-				},
-			],
-		);
-	});
-}
-
-// This tests that one contract cannot prevent another from self-destructing by sending it
-// additional funds after it has been drained.
-#[test]
-fn destroy_contract_and_transfer_funds() {
-	let (callee_binary, callee_code_hash) = compile_module("self_destruct").unwrap();
-	let (caller_binary, _caller_code_hash) = compile_module("destroy_and_transfer").unwrap();
-
-	ExtBuilder::default().existential_deposit(50).build().execute_with(|| {
-		// Create code hash for bob to instantiate
-		let _ = <Test as Config>::Currency::set_balance(&ALICE, 1_000_000);
-		Contracts::upload_code(
-			RuntimeOrigin::signed(ALICE),
-			callee_binary.clone(),
-			deposit_limit::<Test>(),
-		)
-		.unwrap();
-
-		// This deploys the BOB contract, which in turn deploys the CHARLIE contract during
-		// construction.
-		let Contract { addr: addr_bob, .. } =
-			builder::bare_instantiate(Code::Upload(caller_binary))
-				.native_value(200_000)
-				.data(callee_code_hash.as_ref().to_vec())
-				.build_and_unwrap_contract();
-
-		// Check that the CHARLIE contract has been instantiated.
-		let salt = [47; 32]; // hard coded in fixture.
-		let addr_charlie = create2(&addr_bob, &callee_binary, &[], &salt);
-		get_contract(&addr_charlie);
-
-		// Call BOB, which calls CHARLIE, forcing CHARLIE to self-destruct.
-		assert_ok!(builder::call(addr_bob).data(addr_charlie.encode()).build());
-
-		// Check that CHARLIE has moved on to the great beyond (ie. died).
-		assert!(get_contract_checked(&addr_charlie).is_none());
-	});
-}
-
-#[test]
-fn cannot_self_destruct_in_constructor() {
-	let (binary, _) = compile_module("self_destructing_constructor").unwrap();
-	ExtBuilder::default().existential_deposit(50).build().execute_with(|| {
-		let _ = <Test as Config>::Currency::set_balance(&ALICE, 1_000_000);
-
-		// Fail to instantiate the BOB because the constructor calls seal_terminate.
-		assert_err_ignore_postinfo!(
-			builder::instantiate_with_code(binary).value(100_000).build(),
-			Error::<Test>::TerminatedInConstructor,
-		);
-	});
-}
-
-#[test]
-fn crypto_hash_keccak_256() {
-	let (binary, _code_hash) = compile_module("crypto_hash_keccak_256").unwrap();
-
-	ExtBuilder::default().existential_deposit(50).build().execute_with(|| {
-		let _ = <Test as Config>::Currency::set_balance(&ALICE, 1_000_000);
-
-		// Instantiate the CRYPTO_HASH_KECCAK_256 contract.
-		let Contract { addr, .. } = builder::bare_instantiate(Code::Upload(binary))
-			.native_value(100_000)
-			.build_and_unwrap_contract();
-		// Perform the call.
-		let input = b"_DEAD_BEEF";
-		use sp_io::hashing::*;
-		// Wraps a hash function into a more dynamic form usable for testing.
-		macro_rules! dyn_hash_fn {
-			($name:ident) => {
-				Box::new(|input| $name(input).as_ref().to_vec().into_boxed_slice())
-			};
-		}
-		// The hash function and its associated output byte lengths.
-		let hash_fn: Box<dyn Fn(&[u8]) -> Box<[u8]>> = dyn_hash_fn!(keccak_256);
-		let expected_size: usize = 32;
-		// Test the hash function for the input: "_DEAD_BEEF"
-		let result = builder::bare_call(addr).data(input.to_vec()).build_and_unwrap_result();
-		assert!(!result.did_revert());
-		let expected = hash_fn(input.as_ref());
-		assert_eq!(&result.data[..expected_size], &*expected);
-	})
-}
-
-#[test]
-fn transfer_return_code() {
-	let (binary, _code_hash) = compile_module("transfer_return_code").unwrap();
-	ExtBuilder::default().existential_deposit(50).build().execute_with(|| {
-		let min_balance = Contracts::min_balance();
-		let _ = <Test as Config>::Currency::set_balance(&ALICE, 1000 * min_balance);
-
-		let contract = builder::bare_instantiate(Code::Upload(binary))
-			.native_value(min_balance * 100)
-			.build_and_unwrap_contract();
-
-		// Contract has only the minimal balance so any transfer will fail.
-		<Test as Config>::Currency::set_balance(&contract.account_id, min_balance);
-		let result = builder::bare_call(contract.addr).build_and_unwrap_result();
-		assert_return_code!(result, RuntimeReturnCode::TransferFailed);
-	});
-}
-
-#[test]
-fn call_return_code() {
-	use test_utils::u256_bytes;
-
-	let (caller_code, _caller_hash) = compile_module("call_return_code").unwrap();
-	let (callee_code, _callee_hash) = compile_module("ok_trap_revert").unwrap();
-	ExtBuilder::default().existential_deposit(50).build().execute_with(|| {
-		let min_balance = Contracts::min_balance();
-		let _ = <Test as Config>::Currency::set_balance(&ALICE, 1000 * min_balance);
-		let _ = <Test as Config>::Currency::set_balance(&CHARLIE, 1000 * min_balance);
-
-		let bob = builder::bare_instantiate(Code::Upload(caller_code))
-			.native_value(min_balance * 100)
-			.build_and_unwrap_contract();
-
-		// BOB cannot pay the ed which is needed to pull DJANGO into existence
-		// this does trap the caller instead of returning an error code
-		// reasoning is that this error state does not exist on eth where
-		// ed does not exist. We hide this fact from the contract.
-		let result = builder::bare_call(bob.addr)
-			.data((DJANGO_ADDR, u256_bytes(1)).encode())
-			.origin(RuntimeOrigin::signed(BOB))
-			.build();
-		assert_err!(result.result, <Error<Test>>::StorageDepositNotEnoughFunds);
-
-		// Contract calls into Django which is no valid contract
-		// This will be a balance transfer into a new account
-		// with more than the contract has which will make the transfer fail
-		let value = Pallet::<Test>::convert_native_to_evm(min_balance * 200);
-		let result = builder::bare_call(bob.addr)
-			.data(
-				AsRef::<[u8]>::as_ref(&DJANGO_ADDR)
-					.iter()
-					.chain(&value.to_little_endian())
-					.cloned()
-					.collect(),
-			)
-			.build_and_unwrap_result();
-		assert_return_code!(result, RuntimeReturnCode::TransferFailed);
-
-		// Sending below the minimum balance should result in success.
-		// The ED is charged from the call origin.
-		let alice_before = test_utils::get_balance(&ALICE_FALLBACK);
-		assert_eq!(test_utils::get_balance(&DJANGO_FALLBACK), 0);
-
-		let value = Pallet::<Test>::convert_native_to_evm(1u64);
-		let result = builder::bare_call(bob.addr)
-			.data(
-				AsRef::<[u8]>::as_ref(&DJANGO_ADDR)
-					.iter()
-					.chain(&value.to_little_endian())
-					.cloned()
-					.collect(),
-			)
-			.build_and_unwrap_result();
-		assert_return_code!(result, RuntimeReturnCode::Success);
-		assert_eq!(test_utils::get_balance(&DJANGO_FALLBACK), min_balance + 1);
-		assert_eq!(test_utils::get_balance(&ALICE_FALLBACK), alice_before - min_balance);
-
-		let django = builder::bare_instantiate(Code::Upload(callee_code))
-			.origin(RuntimeOrigin::signed(CHARLIE))
-			.native_value(min_balance * 100)
-			.build_and_unwrap_contract();
-
-		// Sending more than the contract has will make the transfer fail.
-		let value = Pallet::<Test>::convert_native_to_evm(min_balance * 300);
-		let result = builder::bare_call(bob.addr)
-			.data(
-				AsRef::<[u8]>::as_ref(&django.addr)
-					.iter()
-					.chain(&value.to_little_endian())
-					.chain(&0u32.to_le_bytes())
-					.cloned()
-					.collect(),
-			)
-			.build_and_unwrap_result();
-		assert_return_code!(result, RuntimeReturnCode::TransferFailed);
-
-		// Contract has enough balance but callee reverts because "1" is passed.
-		<Test as Config>::Currency::set_balance(&bob.account_id, min_balance + 1000);
-		let value = Pallet::<Test>::convert_native_to_evm(5u64);
-		let result = builder::bare_call(bob.addr)
-			.data(
-				AsRef::<[u8]>::as_ref(&django.addr)
-					.iter()
-					.chain(&value.to_little_endian())
-					.chain(&1u32.to_le_bytes())
-					.cloned()
-					.collect(),
-			)
-			.build_and_unwrap_result();
-		assert_return_code!(result, RuntimeReturnCode::CalleeReverted);
-
-		// Contract has enough balance but callee traps because "2" is passed.
-		let result = builder::bare_call(bob.addr)
-			.data(
-				AsRef::<[u8]>::as_ref(&django.addr)
-					.iter()
-					.chain(&value.to_little_endian())
-					.chain(&2u32.to_le_bytes())
-					.cloned()
-					.collect(),
-			)
-			.build_and_unwrap_result();
-		assert_return_code!(result, RuntimeReturnCode::CalleeTrapped);
-	});
-}
-
-#[test]
-fn instantiate_return_code() {
-	let (caller_code, _caller_hash) = compile_module("instantiate_return_code").unwrap();
-	let (callee_code, callee_hash) = compile_module("ok_trap_revert").unwrap();
-	ExtBuilder::default().existential_deposit(50).build().execute_with(|| {
-		let min_balance = Contracts::min_balance();
-		let _ = <Test as Config>::Currency::set_balance(&ALICE, 1000 * min_balance);
-		let _ = <Test as Config>::Currency::set_balance(&CHARLIE, 1000 * min_balance);
-		let callee_hash = callee_hash.as_ref().to_vec();
-
-		assert_ok!(builder::instantiate_with_code(callee_code).value(min_balance * 100).build());
-
-		let contract = builder::bare_instantiate(Code::Upload(caller_code))
-			.native_value(min_balance * 100)
-			.build_and_unwrap_contract();
-
-		// bob cannot pay the ED to create the contract as he has no money
-		// this traps the caller rather than returning an error
-		let result = builder::bare_call(contract.addr)
-			.data(callee_hash.iter().chain(&0u32.to_le_bytes()).cloned().collect())
-			.origin(RuntimeOrigin::signed(BOB))
-			.build();
-		assert_err!(result.result, <Error<Test>>::StorageDepositNotEnoughFunds);
-
-		// Contract has only the minimal balance so any transfer will fail.
-		<Test as Config>::Currency::set_balance(&contract.account_id, min_balance);
-		let result = builder::bare_call(contract.addr)
-			.data(callee_hash.iter().chain(&0u32.to_le_bytes()).cloned().collect())
-			.build_and_unwrap_result();
-		assert_return_code!(result, RuntimeReturnCode::TransferFailed);
-
-		// Contract has enough balance but the passed code hash is invalid
-		<Test as Config>::Currency::set_balance(&contract.account_id, min_balance + 10_000);
-		let result = builder::bare_call(contract.addr).data(vec![0; 36]).build();
-		assert_err!(result.result, <Error<Test>>::CodeNotFound);
-
-		// Contract has enough balance but callee reverts because "1" is passed.
-		let result = builder::bare_call(contract.addr)
-			.data(callee_hash.iter().chain(&1u32.to_le_bytes()).cloned().collect())
-			.build_and_unwrap_result();
-		assert_return_code!(result, RuntimeReturnCode::CalleeReverted);
-
-		// Contract has enough balance but callee traps because "2" is passed.
-		let result = builder::bare_call(contract.addr)
-			.data(callee_hash.iter().chain(&2u32.to_le_bytes()).cloned().collect())
-			.build_and_unwrap_result();
-		assert_return_code!(result, RuntimeReturnCode::CalleeTrapped);
-
-		// Contract instantiation succeeds
-		let result = builder::bare_call(contract.addr)
-			.data(callee_hash.iter().chain(&0u32.to_le_bytes()).cloned().collect())
-			.build_and_unwrap_result();
-		assert_return_code!(result, 0);
-
-		// Contract instantiation fails because the same salt is being used again.
-		let result = builder::bare_call(contract.addr)
-			.data(callee_hash.iter().chain(&0u32.to_le_bytes()).cloned().collect())
-			.build_and_unwrap_result();
-		assert_return_code!(result, RuntimeReturnCode::DuplicateContractAddress);
-	});
-}
-
-#[test]
-fn lazy_removal_works() {
-	let (code, _hash) = compile_module("self_destruct").unwrap();
-	ExtBuilder::default().existential_deposit(50).build().execute_with(|| {
-		let min_balance = Contracts::min_balance();
-		let _ = <Test as Config>::Currency::set_balance(&ALICE, 1000 * min_balance);
-
-		let contract = builder::bare_instantiate(Code::Upload(code))
-			.native_value(min_balance * 100)
-			.build_and_unwrap_contract();
-
-		let info = get_contract(&contract.addr);
-		let trie = &info.child_trie_info();
-
-		// Put value into the contracts child trie
-		child::put(trie, &[99], &42);
-
-		// Terminate the contract
-		assert_ok!(builder::call(contract.addr).build());
-
-		// Contract info should be gone
-		assert!(!<AccountInfoOf::<Test>>::contains_key(&contract.addr));
-
-		// But value should be still there as the lazy removal did not run, yet.
-		assert_matches!(child::get(trie, &[99]), Some(42));
-
-		// Run the lazy removal
-		Contracts::on_idle(System::block_number(), Weight::MAX);
-
-		// Value should be gone now
-		assert_matches!(child::get::<i32>(trie, &[99]), None);
-	});
-}
-
-#[test]
-fn lazy_batch_removal_works() {
-	let (code, _hash) = compile_module("self_destruct").unwrap();
-	ExtBuilder::default().existential_deposit(50).build().execute_with(|| {
-		let min_balance = Contracts::min_balance();
-		let _ = <Test as Config>::Currency::set_balance(&ALICE, 1000 * min_balance);
-		let mut tries: Vec<child::ChildInfo> = vec![];
-
-		for i in 0..3u8 {
-			let contract = builder::bare_instantiate(Code::Upload(code.clone()))
-				.native_value(min_balance * 100)
-				.salt(Some([i; 32]))
-				.build_and_unwrap_contract();
-
-			let info = get_contract(&contract.addr);
-			let trie = &info.child_trie_info();
-
-			// Put value into the contracts child trie
-			child::put(trie, &[99], &42);
-
-			// Terminate the contract. Contract info should be gone, but value should be still
-			// there as the lazy removal did not run, yet.
-			assert_ok!(builder::call(contract.addr).build());
-
-			assert!(!<AccountInfoOf::<Test>>::contains_key(&contract.addr));
-			assert_matches!(child::get(trie, &[99]), Some(42));
-
-			tries.push(trie.clone())
-		}
-
-		// Run single lazy removal
-		Contracts::on_idle(System::block_number(), Weight::MAX);
-
-		// The single lazy removal should have removed all queued tries
-		for trie in tries.iter() {
-			assert_matches!(child::get::<i32>(trie, &[99]), None);
-		}
-	});
-}
-
-#[test]
-fn ref_time_left_api_works() {
-	let (code, _) = compile_module("ref_time_left").unwrap();
-
-	ExtBuilder::default().existential_deposit(100).build().execute_with(|| {
-		let _ = <Test as Config>::Currency::set_balance(&ALICE, 1_000_000);
-
-		// Create fixture: Constructor calls ref_time_left twice and asserts it to decrease
-		let Contract { addr, .. } =
-			builder::bare_instantiate(Code::Upload(code)).build_and_unwrap_contract();
-
-		// Call the contract: It echoes back the ref_time returned by the ref_time_left API.
-		let received = builder::bare_call(addr).build_and_unwrap_result();
-		assert_eq!(received.flags, ReturnFlags::empty());
-
-		let returned_value = u64::from_le_bytes(received.data[..8].try_into().unwrap());
-		assert!(returned_value > 0);
-		assert!(returned_value < GAS_LIMIT.ref_time());
-	});
-}
-
-#[test]
-fn lazy_removal_partial_remove_works() {
-	let (code, _hash) = compile_module("self_destruct").unwrap();
-
-	// We create a contract with some extra keys above the weight limit
-	let extra_keys = 7u32;
-	let mut meter = WeightMeter::with_limit(Weight::from_parts(5_000_000_000, 100 * 1024));
-	let (weight_per_key, max_keys) = ContractInfo::<Test>::deletion_budget(&meter);
-	let vals: Vec<_> = (0..max_keys + extra_keys)
-		.map(|i| (blake2_256(&i.encode()), (i as u32), (i as u32).encode()))
-		.collect();
-
-	let mut ext = ExtBuilder::default().existential_deposit(50).build();
-
-	let trie = ext.execute_with(|| {
-		let min_balance = Contracts::min_balance();
-		let _ = <Test as Config>::Currency::set_balance(&ALICE, 1000 * min_balance);
-
-		let Contract { addr, .. } = builder::bare_instantiate(Code::Upload(code))
-			.native_value(min_balance * 100)
-			.build_and_unwrap_contract();
-
-		let info = get_contract(&addr);
-
-		// Put value into the contracts child trie
-		for val in &vals {
-			info.write(&Key::Fix(val.0), Some(val.2.clone()), None, false).unwrap();
-		}
-		AccountInfo::<Test>::insert_contract(&addr, info.clone());
-
-		// Terminate the contract
-		assert_ok!(builder::call(addr).build());
-
-		// Contract info should be gone
-		assert!(!<AccountInfoOf::<Test>>::contains_key(&addr));
-
-		let trie = info.child_trie_info();
-
-		// But value should be still there as the lazy removal did not run, yet.
-		for val in &vals {
-			assert_eq!(child::get::<u32>(&trie, &blake2_256(&val.0)), Some(val.1));
-		}
-
-		trie.clone()
-	});
-
-	// The lazy removal limit only applies to the backend but not to the overlay.
-	// This commits all keys from the overlay to the backend.
-	ext.commit_all().unwrap();
-
-	ext.execute_with(|| {
-		// Run the lazy removal
-		ContractInfo::<Test>::process_deletion_queue_batch(&mut meter);
-
-		// Weight should be exhausted because we could not even delete all keys
-		assert!(!meter.can_consume(weight_per_key));
-
-		let mut num_deleted = 0u32;
-		let mut num_remaining = 0u32;
-
-		for val in &vals {
-			match child::get::<u32>(&trie, &blake2_256(&val.0)) {
-				None => num_deleted += 1,
-				Some(x) if x == val.1 => num_remaining += 1,
-				Some(_) => panic!("Unexpected value in contract storage"),
-			}
-		}
-
-		// All but one key is removed
-		assert_eq!(num_deleted + num_remaining, vals.len() as u32);
-		assert_eq!(num_deleted, max_keys);
-		assert_eq!(num_remaining, extra_keys);
-	});
-}
-
-#[test]
-fn lazy_removal_does_no_run_on_low_remaining_weight() {
-	let (code, _hash) = compile_module("self_destruct").unwrap();
-	ExtBuilder::default().existential_deposit(50).build().execute_with(|| {
-		let min_balance = Contracts::min_balance();
-		let _ = <Test as Config>::Currency::set_balance(&ALICE, 1000 * min_balance);
-
-		let Contract { addr, .. } = builder::bare_instantiate(Code::Upload(code))
-			.native_value(min_balance * 100)
-			.build_and_unwrap_contract();
-
-		let info = get_contract(&addr);
-		let trie = &info.child_trie_info();
-
-		// Put value into the contracts child trie
-		child::put(trie, &[99], &42);
-
-		// Terminate the contract
-		assert_ok!(builder::call(addr).build());
-
-		// Contract info should be gone
-		assert!(!<AccountInfoOf::<Test>>::contains_key(&addr));
-
-		// But value should be still there as the lazy removal did not run, yet.
-		assert_matches!(child::get(trie, &[99]), Some(42));
-
-		// Assign a remaining weight which is too low for a successful deletion of the contract
-		let low_remaining_weight =
-			<<Test as Config>::WeightInfo as WeightInfo>::on_process_deletion_queue_batch();
-
-		// Run the lazy removal
-		Contracts::on_idle(System::block_number(), low_remaining_weight);
-
-		// Value should still be there, since remaining weight was too low for removal
-		assert_matches!(child::get::<i32>(trie, &[99]), Some(42));
-
-		// Run the lazy removal while deletion_queue is not full
-		Contracts::on_initialize(System::block_number());
-
-		// Value should still be there, since deletion_queue was not full
-		assert_matches!(child::get::<i32>(trie, &[99]), Some(42));
-
-		// Run on_idle with max remaining weight, this should remove the value
-		Contracts::on_idle(System::block_number(), Weight::MAX);
-
-		// Value should be gone
-		assert_matches!(child::get::<i32>(trie, &[99]), None);
-	});
-}
-
-#[test]
-fn lazy_removal_does_not_use_all_weight() {
-	let (code, _hash) = compile_module("self_destruct").unwrap();
-
-	let mut meter = WeightMeter::with_limit(Weight::from_parts(5_000_000_000, 100 * 1024));
-	let mut ext = ExtBuilder::default().existential_deposit(50).build();
-
-	let (trie, vals, weight_per_key) = ext.execute_with(|| {
-		let min_balance = Contracts::min_balance();
-		let _ = <Test as Config>::Currency::set_balance(&ALICE, 1000 * min_balance);
-
-		let Contract { addr, .. } = builder::bare_instantiate(Code::Upload(code))
-			.native_value(min_balance * 100)
-			.build_and_unwrap_contract();
-
-		let info = get_contract(&addr);
-		let (weight_per_key, max_keys) = ContractInfo::<Test>::deletion_budget(&meter);
-		assert!(max_keys > 0);
-
-		// We create a contract with one less storage item than we can remove within the limit
-		let vals: Vec<_> = (0..max_keys - 1)
-			.map(|i| (blake2_256(&i.encode()), (i as u32), (i as u32).encode()))
-			.collect();
-
-		// Put value into the contracts child trie
-		for val in &vals {
-			info.write(&Key::Fix(val.0), Some(val.2.clone()), None, false).unwrap();
-		}
-		AccountInfo::<Test>::insert_contract(&addr, info.clone());
-
-		// Terminate the contract
-		assert_ok!(builder::call(addr).build());
-
-		// Contract info should be gone
-		assert!(!<AccountInfoOf::<Test>>::contains_key(&addr));
-
-		let trie = info.child_trie_info();
-
-		// But value should be still there as the lazy removal did not run, yet.
-		for val in &vals {
-			assert_eq!(child::get::<u32>(&trie, &blake2_256(&val.0)), Some(val.1));
-		}
-
-		(trie, vals, weight_per_key)
-	});
-
-	// The lazy removal limit only applies to the backend but not to the overlay.
-	// This commits all keys from the overlay to the backend.
-	ext.commit_all().unwrap();
-
-	ext.execute_with(|| {
-		// Run the lazy removal
-		ContractInfo::<Test>::process_deletion_queue_batch(&mut meter);
-		let base_weight =
-			<<Test as Config>::WeightInfo as WeightInfo>::on_process_deletion_queue_batch();
-		assert_eq!(meter.consumed(), weight_per_key.mul(vals.len() as _) + base_weight);
-
-		// All the keys are removed
-		for val in vals {
-			assert_eq!(child::get::<u32>(&trie, &blake2_256(&val.0)), None);
-		}
-	});
-}
-
-#[test]
-fn deletion_queue_ring_buffer_overflow() {
-	let (code, _hash) = compile_module("self_destruct").unwrap();
-	let mut ext = ExtBuilder::default().existential_deposit(50).build();
-
-	// setup the deletion queue with custom counters
-	ext.execute_with(|| {
-		let queue = DeletionQueueManager::from_test_values(u32::MAX - 1, u32::MAX - 1);
-		<DeletionQueueCounter<Test>>::set(queue);
-	});
-
-	// commit the changes to the storage
-	ext.commit_all().unwrap();
-
-	ext.execute_with(|| {
-		let min_balance = Contracts::min_balance();
-		let _ = <Test as Config>::Currency::set_balance(&ALICE, 1000 * min_balance);
-		let mut tries: Vec<child::ChildInfo> = vec![];
-
-		// add 3 contracts to the deletion queue
-		for i in 0..3u8 {
-			let Contract { addr, .. } = builder::bare_instantiate(Code::Upload(code.clone()))
-				.native_value(min_balance * 100)
-				.salt(Some([i; 32]))
-				.build_and_unwrap_contract();
-
-			let info = get_contract(&addr);
-			let trie = &info.child_trie_info();
-
-			// Put value into the contracts child trie
-			child::put(trie, &[99], &42);
-
-			// Terminate the contract. Contract info should be gone, but value should be still
-			// there as the lazy removal did not run, yet.
-			assert_ok!(builder::call(addr).build());
-
-			assert!(!<AccountInfoOf::<Test>>::contains_key(&addr));
-			assert_matches!(child::get(trie, &[99]), Some(42));
-
-			tries.push(trie.clone())
-		}
-
-		// Run single lazy removal
-		Contracts::on_idle(System::block_number(), Weight::MAX);
-
-		// The single lazy removal should have removed all queued tries
-		for trie in tries.iter() {
-			assert_matches!(child::get::<i32>(trie, &[99]), None);
-		}
-
-		// insert and delete counter values should go from u32::MAX - 1 to 1
-		assert_eq!(<DeletionQueueCounter<Test>>::get().as_test_tuple(), (1, 1));
-	})
-}
-#[test]
-fn refcounter() {
-	let (binary, code_hash) = compile_module("self_destruct").unwrap();
-	ExtBuilder::default().existential_deposit(50).build().execute_with(|| {
-		let _ = <Test as Config>::Currency::set_balance(&ALICE, 1_000_000);
-		let min_balance = Contracts::min_balance();
-
-		// Create two contracts with the same code and check that they do in fact share it.
-		let Contract { addr: addr0, .. } = builder::bare_instantiate(Code::Upload(binary.clone()))
-			.native_value(min_balance * 100)
-			.salt(Some([0; 32]))
-			.build_and_unwrap_contract();
-		let Contract { addr: addr1, .. } = builder::bare_instantiate(Code::Upload(binary.clone()))
-			.native_value(min_balance * 100)
-			.salt(Some([1; 32]))
-			.build_and_unwrap_contract();
-		assert_refcount!(code_hash, 2);
-
-		// Sharing should also work with the usual instantiate call
-		let Contract { addr: addr2, .. } = builder::bare_instantiate(Code::Existing(code_hash))
-			.native_value(min_balance * 100)
-			.salt(Some([2; 32]))
-			.build_and_unwrap_contract();
-		assert_refcount!(code_hash, 3);
-
-		// Terminating one contract should decrement the refcount
-		assert_ok!(builder::call(addr0).build());
-		assert_refcount!(code_hash, 2);
-
-		// remove another one
-		assert_ok!(builder::call(addr1).build());
-		assert_refcount!(code_hash, 1);
-
-		// Pristine code should still be there
-		PristineCode::<Test>::get(code_hash).unwrap();
-
-		// remove the last contract
-		assert_ok!(builder::call(addr2).build());
-		assert_refcount!(code_hash, 0);
-
-		// refcount is `0` but code should still exists because it needs to be removed manually
-		assert!(crate::PristineCode::<Test>::contains_key(&code_hash));
-	});
-}
-
-#[test]
-fn gas_estimation_for_subcalls() {
-	let (caller_code, _caller_hash) = compile_module("call_with_limit").unwrap();
-	let (dummy_code, _callee_hash) = compile_module("dummy").unwrap();
-	ExtBuilder::default().existential_deposit(50).build().execute_with(|| {
-		let min_balance = Contracts::min_balance();
-		let _ = <Test as Config>::Currency::set_balance(&ALICE, 2_000 * min_balance);
-
-		let Contract { addr: addr_caller, .. } =
-			builder::bare_instantiate(Code::Upload(caller_code))
-				.native_value(min_balance * 100)
-				.build_and_unwrap_contract();
-
-		let Contract { addr: addr_dummy, .. } = builder::bare_instantiate(Code::Upload(dummy_code))
-			.native_value(min_balance * 100)
-			.build_and_unwrap_contract();
-
-		// Run the test for all of those weight limits for the subcall
-		let weights = [
-			Weight::MAX,
-			GAS_LIMIT,
-			GAS_LIMIT * 2,
-			GAS_LIMIT / 5,
-			Weight::from_parts(u64::MAX, GAS_LIMIT.proof_size()),
-			Weight::from_parts(GAS_LIMIT.ref_time(), u64::MAX),
-		];
-
-		let (sub_addr, sub_input) = (addr_dummy.as_ref(), vec![]);
-
-		for weight in weights {
-			let input: Vec<u8> = sub_addr
-				.iter()
-				.cloned()
-				.chain(weight.ref_time().to_le_bytes())
-				.chain(weight.proof_size().to_le_bytes())
-				.chain(sub_input.clone())
-				.collect();
-
-			// Call in order to determine the gas that is required for this call
-			let result_orig = builder::bare_call(addr_caller).data(input.clone()).build();
-			assert_ok!(&result_orig.result);
-			assert_eq!(result_orig.gas_required, result_orig.gas_consumed);
-
-			// Make the same call using the estimated gas. Should succeed.
-			let result = builder::bare_call(addr_caller)
-				.gas_limit(result_orig.gas_required)
-				.storage_deposit_limit(result_orig.storage_deposit.charge_or_zero().into())
-				.data(input.clone())
-				.build();
-			assert_ok!(&result.result);
-
-			// Check that it fails with too little ref_time
-			let result = builder::bare_call(addr_caller)
-				.gas_limit(result_orig.gas_required.sub_ref_time(1))
-				.storage_deposit_limit(result_orig.storage_deposit.charge_or_zero().into())
-				.data(input.clone())
-				.build();
-			assert_err!(result.result, <Error<Test>>::OutOfGas);
-
-			// Check that it fails with too little proof_size
-			let result = builder::bare_call(addr_caller)
-				.gas_limit(result_orig.gas_required.sub_proof_size(1))
-				.storage_deposit_limit(result_orig.storage_deposit.charge_or_zero().into())
-				.data(input.clone())
-				.build();
-			assert_err!(result.result, <Error<Test>>::OutOfGas);
-		}
-	});
-}
-
-#[test]
-fn call_runtime_reentrancy_guarded() {
-	use crate::precompiles::Precompile;
-	use alloy_core::sol_types::SolInterface;
-	use precompiles::{INoInfo, NoInfo};
-
-	let precompile_addr = H160(NoInfo::<Test>::MATCHER.base_address());
-
-	let (callee_code, _callee_hash) = compile_module("dummy").unwrap();
-	ExtBuilder::default().existential_deposit(50).build().execute_with(|| {
-		let min_balance = Contracts::min_balance();
-		let _ = <Test as Config>::Currency::set_balance(&ALICE, 1000 * min_balance);
-		let _ = <Test as Config>::Currency::set_balance(&CHARLIE, 1000 * min_balance);
-
-		let Contract { addr: addr_callee, .. } =
-			builder::bare_instantiate(Code::Upload(callee_code))
-				.native_value(min_balance * 100)
-				.salt(Some([1; 32]))
-				.build_and_unwrap_contract();
-
-		// Call pallet_revive call() dispatchable
-		let call = RuntimeCall::Contracts(crate::Call::call {
-			dest: addr_callee,
-			value: 0,
-			gas_limit: GAS_LIMIT / 3,
-			storage_deposit_limit: deposit_limit::<Test>(),
-			data: vec![],
-		})
-		.encode();
-
-		// Call runtime to re-enter back to contracts engine by
-		// calling dummy contract
-		let result = builder::bare_call(precompile_addr)
-			.data(
-				INoInfo::INoInfoCalls::callRuntime(INoInfo::callRuntimeCall { call: call.into() })
-					.abi_encode(),
-			)
-			.build();
-		// Call to runtime should fail because of the re-entrancy guard
-		assert_err!(result.result, <Error<Test>>::ReenteredPallet);
-	});
-}
-
-#[test]
-fn sr25519_verify() {
-	let (binary, _code_hash) = compile_module("sr25519_verify").unwrap();
-
-	ExtBuilder::default().existential_deposit(50).build().execute_with(|| {
-		let _ = <Test as Config>::Currency::set_balance(&ALICE, 1_000_000);
-
-		// Instantiate the sr25519_verify contract.
-		let Contract { addr, .. } = builder::bare_instantiate(Code::Upload(binary))
-			.native_value(100_000)
-			.build_and_unwrap_contract();
-
-		let call_with = |message: &[u8; 11]| {
-			// Alice's signature for "hello world"
-			#[rustfmt::skip]
-			let signature: [u8; 64] = [
-				184, 49, 74, 238, 78, 165, 102, 252, 22, 92, 156, 176, 124, 118, 168, 116, 247,
-				99, 0, 94, 2, 45, 9, 170, 73, 222, 182, 74, 60, 32, 75, 64, 98, 174, 69, 55, 83,
-				85, 180, 98, 208, 75, 231, 57, 205, 62, 4, 105, 26, 136, 172, 17, 123, 99, 90, 255,
-				228, 54, 115, 63, 30, 207, 205, 131,
-			];
-
-			// Alice's public key
-			#[rustfmt::skip]
-			let public_key: [u8; 32] = [
-				212, 53, 147, 199, 21, 253, 211, 28, 97, 20, 26, 189, 4, 169, 159, 214, 130, 44,
-				133, 88, 133, 76, 205, 227, 154, 86, 132, 231, 165, 109, 162, 125,
-			];
-
-			let mut params = vec![];
-			params.extend_from_slice(&signature);
-			params.extend_from_slice(&public_key);
-			params.extend_from_slice(message);
-
-			builder::bare_call(addr).data(params).build_and_unwrap_result()
-		};
-
-		// verification should succeed for "hello world"
-		assert_return_code!(call_with(&b"hello world"), RuntimeReturnCode::Success);
-
-		// verification should fail for other messages
-		assert_return_code!(call_with(&b"hello worlD"), RuntimeReturnCode::Sr25519VerifyFailed);
-	});
-}
-
-#[test]
-fn upload_code_works() {
-	let (binary, code_hash) = compile_module("dummy").unwrap();
-
-	ExtBuilder::default().existential_deposit(100).build().execute_with(|| {
-		let _ = <Test as Config>::Currency::set_balance(&ALICE, 1_000_000);
-
-		// Drop previous events
-		initialize_block(2);
-
-		assert!(!PristineCode::<Test>::contains_key(&code_hash));
-		assert_ok!(Contracts::upload_code(RuntimeOrigin::signed(ALICE), binary, 1_000,));
-		// Ensure the contract was stored and get expected deposit amount to be reserved.
-		expected_deposit(ensure_stored(code_hash));
-	});
-}
-
-#[test]
-fn upload_code_limit_too_low() {
-	let (binary, _code_hash) = compile_module("dummy").unwrap();
-	let deposit_expected = expected_deposit(binary.len());
-	let deposit_insufficient = deposit_expected.saturating_sub(1);
-
-	ExtBuilder::default().existential_deposit(100).build().execute_with(|| {
-		let _ = <Test as Config>::Currency::set_balance(&ALICE, 1_000_000);
-
-		// Drop previous events
-		initialize_block(2);
-
-		assert_noop!(
-			Contracts::upload_code(RuntimeOrigin::signed(ALICE), binary, deposit_insufficient,),
-			<Error<Test>>::StorageDepositLimitExhausted,
-		);
-
-		assert_eq!(System::events(), vec![]);
-	});
-}
-
-#[test]
-fn upload_code_not_enough_balance() {
-	let (binary, _code_hash) = compile_module("dummy").unwrap();
-	let deposit_expected = expected_deposit(binary.len());
-	let deposit_insufficient = deposit_expected.saturating_sub(1);
-
-	ExtBuilder::default().existential_deposit(100).build().execute_with(|| {
-		let _ = <Test as Config>::Currency::set_balance(&ALICE, deposit_insufficient);
-
-		// Drop previous events
-		initialize_block(2);
-
-		assert_noop!(
-			Contracts::upload_code(RuntimeOrigin::signed(ALICE), binary, 1_000,),
-			<Error<Test>>::StorageDepositNotEnoughFunds,
-		);
-
-		assert_eq!(System::events(), vec![]);
-	});
-}
-
-#[test]
-fn remove_code_works() {
-	let (binary, code_hash) = compile_module("dummy").unwrap();
-
-	ExtBuilder::default().existential_deposit(100).build().execute_with(|| {
-		let _ = <Test as Config>::Currency::set_balance(&ALICE, 1_000_000);
-
-		// Drop previous events
-		initialize_block(2);
-
-		assert_ok!(Contracts::upload_code(RuntimeOrigin::signed(ALICE), binary, 1_000,));
-		// Ensure the contract was stored and get expected deposit amount to be reserved.
-		expected_deposit(ensure_stored(code_hash));
-		assert_ok!(Contracts::remove_code(RuntimeOrigin::signed(ALICE), code_hash));
-	});
-}
-
-#[test]
-fn remove_code_wrong_origin() {
-	let (binary, code_hash) = compile_module("dummy").unwrap();
-
-	ExtBuilder::default().existential_deposit(100).build().execute_with(|| {
-		let _ = <Test as Config>::Currency::set_balance(&ALICE, 1_000_000);
-
-		// Drop previous events
-		initialize_block(2);
-
-		assert_ok!(Contracts::upload_code(RuntimeOrigin::signed(ALICE), binary, 1_000,));
-		// Ensure the contract was stored and get expected deposit amount to be reserved.
-		expected_deposit(ensure_stored(code_hash));
-
-		assert_noop!(
-			Contracts::remove_code(RuntimeOrigin::signed(BOB), code_hash),
-			sp_runtime::traits::BadOrigin,
-		);
-	});
-}
-
-#[test]
-fn remove_code_in_use() {
-	let (binary, code_hash) = compile_module("dummy").unwrap();
-
-	ExtBuilder::default().existential_deposit(100).build().execute_with(|| {
-		let _ = <Test as Config>::Currency::set_balance(&ALICE, 1_000_000);
-
-		assert_ok!(builder::instantiate_with_code(binary).build());
-
-		// Drop previous events
-		initialize_block(2);
-
-		assert_noop!(
-			Contracts::remove_code(RuntimeOrigin::signed(ALICE), code_hash),
-			<Error<Test>>::CodeInUse,
-		);
-
-		assert_eq!(System::events(), vec![]);
-	});
-}
-
-#[test]
-fn remove_code_not_found() {
-	let (_binary, code_hash) = compile_module("dummy").unwrap();
-
-	ExtBuilder::default().existential_deposit(100).build().execute_with(|| {
-		let _ = <Test as Config>::Currency::set_balance(&ALICE, 1_000_000);
-
-		// Drop previous events
-		initialize_block(2);
-
-		assert_noop!(
-			Contracts::remove_code(RuntimeOrigin::signed(ALICE), code_hash),
-			<Error<Test>>::CodeNotFound,
-		);
-
-		assert_eq!(System::events(), vec![]);
-	});
-}
-
-#[test]
-fn instantiate_with_zero_balance_works() {
-	let (binary, code_hash) = compile_module("dummy").unwrap();
-	ExtBuilder::default().existential_deposit(200).build().execute_with(|| {
-		let _ = <Test as Config>::Currency::set_balance(&ALICE, 1_000_000);
-		let min_balance = Contracts::min_balance();
-
-		// Drop previous events
-		initialize_block(2);
-
-		// Instantiate the BOB contract.
-		let Contract { addr, account_id } =
-			builder::bare_instantiate(Code::Upload(binary)).build_and_unwrap_contract();
-
-		// Ensure the contract was stored and get expected deposit amount to be reserved.
-		expected_deposit(ensure_stored(code_hash));
-
-		// Make sure the account exists even though no free balance was send
-		assert_eq!(<Test as Config>::Currency::free_balance(&account_id), min_balance);
-		assert_eq!(
-			<Test as Config>::Currency::total_balance(&account_id),
-			min_balance + test_utils::contract_base_deposit(&addr)
-		);
-
-		assert_eq!(
-			System::events(),
-			vec![
-				EventRecord {
-					phase: Phase::Initialization,
-					event: RuntimeEvent::Balances(pallet_balances::Event::Held {
-						reason: <Test as Config>::RuntimeHoldReason::Contracts(
-							HoldReason::CodeUploadDepositReserve,
-						),
-						who: ALICE,
-						amount: 776,
-					}),
-					topics: vec![],
-				},
-				EventRecord {
-					phase: Phase::Initialization,
-					event: RuntimeEvent::System(frame_system::Event::NewAccount {
-						account: account_id.clone(),
-					}),
-					topics: vec![],
-				},
-				EventRecord {
-					phase: Phase::Initialization,
-					event: RuntimeEvent::Balances(pallet_balances::Event::Endowed {
-						account: account_id.clone(),
-						free_balance: min_balance,
-					}),
-					topics: vec![],
-				},
-				EventRecord {
-					phase: Phase::Initialization,
-					event: RuntimeEvent::Balances(pallet_balances::Event::Transfer {
-						from: ALICE,
-						to: account_id.clone(),
-						amount: min_balance,
-					}),
-					topics: vec![],
-				},
-				EventRecord {
-					phase: Phase::Initialization,
-					event: RuntimeEvent::Contracts(crate::Event::Instantiated {
-						deployer: ALICE_ADDR,
-						contract: addr,
-					}),
-					topics: vec![],
-				},
-				EventRecord {
-					phase: Phase::Initialization,
-					event: RuntimeEvent::Balances(pallet_balances::Event::TransferAndHold {
-						reason: <Test as Config>::RuntimeHoldReason::Contracts(
-							HoldReason::StorageDepositReserve,
-						),
-						source: ALICE,
-						dest: account_id,
-						transferred: 336,
-					}),
-					topics: vec![],
-				},
-			]
-		);
-	});
-}
-
-#[test]
-fn instantiate_with_below_existential_deposit_works() {
-	let (binary, code_hash) = compile_module("dummy").unwrap();
-	ExtBuilder::default().existential_deposit(200).build().execute_with(|| {
-		let _ = <Test as Config>::Currency::set_balance(&ALICE, 1_000_000);
-		let min_balance = Contracts::min_balance();
-		let value = 50;
-
-		// Drop previous events
-		initialize_block(2);
-
-		// Instantiate the BOB contract.
-		let Contract { addr, account_id } = builder::bare_instantiate(Code::Upload(binary))
-			.native_value(value)
-			.build_and_unwrap_contract();
-
-		// Ensure the contract was stored and get expected deposit amount to be reserved.
-		expected_deposit(ensure_stored(code_hash));
-		// Make sure the account exists even though not enough free balance was send
-		assert_eq!(<Test as Config>::Currency::free_balance(&account_id), min_balance + value);
-		assert_eq!(
-			<Test as Config>::Currency::total_balance(&account_id),
-			min_balance + value + test_utils::contract_base_deposit(&addr)
-		);
-
-		assert_eq!(
-			System::events(),
-			vec![
-				EventRecord {
-					phase: Phase::Initialization,
-					event: RuntimeEvent::Balances(pallet_balances::Event::Held {
-						reason: <Test as Config>::RuntimeHoldReason::Contracts(
-							HoldReason::CodeUploadDepositReserve,
-						),
-						who: ALICE,
-						amount: 776,
-					}),
-					topics: vec![],
-				},
-				EventRecord {
-					phase: Phase::Initialization,
-					event: RuntimeEvent::System(frame_system::Event::NewAccount {
-						account: account_id.clone()
-					}),
-					topics: vec![],
-				},
-				EventRecord {
-					phase: Phase::Initialization,
-					event: RuntimeEvent::Balances(pallet_balances::Event::Endowed {
-						account: account_id.clone(),
-						free_balance: min_balance,
-					}),
-					topics: vec![],
-				},
-				EventRecord {
-					phase: Phase::Initialization,
-					event: RuntimeEvent::Balances(pallet_balances::Event::Transfer {
-						from: ALICE,
-						to: account_id.clone(),
-						amount: min_balance,
-					}),
-					topics: vec![],
-				},
-				EventRecord {
-					phase: Phase::Initialization,
-					event: RuntimeEvent::Balances(pallet_balances::Event::Transfer {
-						from: ALICE,
-						to: account_id.clone(),
-						amount: 50,
-					}),
-					topics: vec![],
-				},
-				EventRecord {
-					phase: Phase::Initialization,
-					event: RuntimeEvent::Contracts(crate::Event::Instantiated {
-						deployer: ALICE_ADDR,
-						contract: addr,
-					}),
-					topics: vec![],
-				},
-				EventRecord {
-					phase: Phase::Initialization,
-					event: RuntimeEvent::Balances(pallet_balances::Event::TransferAndHold {
-						reason: <Test as Config>::RuntimeHoldReason::Contracts(
-							HoldReason::StorageDepositReserve,
-						),
-						source: ALICE,
-						dest: account_id.clone(),
-						transferred: 336,
-					}),
-					topics: vec![],
-				},
-			]
-		);
-	});
-}
-
-#[test]
-fn storage_deposit_works() {
-	let (binary, _code_hash) = compile_module("multi_store").unwrap();
-	ExtBuilder::default().existential_deposit(200).build().execute_with(|| {
-		let _ = <Test as Config>::Currency::set_balance(&ALICE, 1_000_000);
-
-		let Contract { addr, account_id } =
-			builder::bare_instantiate(Code::Upload(binary)).build_and_unwrap_contract();
-
-		let mut deposit = test_utils::contract_base_deposit(&addr);
-
-		// Drop previous events
-		initialize_block(2);
-
-		// Create storage
-		assert_ok!(builder::call(addr).value(42).data((50u32, 20u32).encode()).build());
-		// 4 is for creating 2 storage items
-		// 48 is for each of the keys
-		let charged0 = 4 + 50 + 20 + 48 + 48;
-		deposit += charged0;
-		assert_eq!(get_contract(&addr).total_deposit(), deposit);
-
-		// Add more storage (but also remove some)
-		assert_ok!(builder::call(addr).data((100u32, 10u32).encode()).build());
-		let charged1 = 50 - 10;
-		deposit += charged1;
-		assert_eq!(get_contract(&addr).total_deposit(), deposit);
-
-		// Remove more storage (but also add some)
-		assert_ok!(builder::call(addr).data((10u32, 20u32).encode()).build());
-		// -1 for numeric instability
-		let refunded0 = 90 - 10 - 1;
-		deposit -= refunded0;
-		assert_eq!(get_contract(&addr).total_deposit(), deposit);
-
-		assert_eq!(
-			System::events(),
-			vec![
-				EventRecord {
-					phase: Phase::Initialization,
-					event: RuntimeEvent::Balances(pallet_balances::Event::Transfer {
-						from: ALICE,
-						to: account_id.clone(),
-						amount: 42,
-					}),
-					topics: vec![],
-				},
-				EventRecord {
-					phase: Phase::Initialization,
-					event: RuntimeEvent::Balances(pallet_balances::Event::TransferAndHold {
-						reason: <Test as Config>::RuntimeHoldReason::Contracts(
-							HoldReason::StorageDepositReserve,
-						),
-						source: ALICE,
-						dest: account_id.clone(),
-						transferred: charged0,
-					}),
-					topics: vec![],
-				},
-				EventRecord {
-					phase: Phase::Initialization,
-					event: RuntimeEvent::Balances(pallet_balances::Event::TransferAndHold {
-						reason: <Test as Config>::RuntimeHoldReason::Contracts(
-							HoldReason::StorageDepositReserve,
-						),
-						source: ALICE,
-						dest: account_id.clone(),
-						transferred: charged1,
-					}),
-					topics: vec![],
-				},
-				EventRecord {
-					phase: Phase::Initialization,
-					event: RuntimeEvent::Balances(pallet_balances::Event::TransferOnHold {
-						reason: <Test as Config>::RuntimeHoldReason::Contracts(
-							HoldReason::StorageDepositReserve,
-						),
-						source: account_id.clone(),
-						dest: ALICE,
-						amount: refunded0,
-					}),
-					topics: vec![],
-				},
-			]
-		);
-	});
-}
-
-#[test]
-fn storage_deposit_callee_works() {
-	let (binary_caller, _code_hash_caller) = compile_module("call").unwrap();
-	let (binary_callee, _code_hash_callee) = compile_module("store_call").unwrap();
-	ExtBuilder::default().existential_deposit(200).build().execute_with(|| {
-		let _ = <Test as Config>::Currency::set_balance(&ALICE, 1_000_000);
-
-		// Create both contracts: Constructors do nothing.
-		let Contract { addr: addr_caller, .. } =
-			builder::bare_instantiate(Code::Upload(binary_caller)).build_and_unwrap_contract();
-		let Contract { addr: addr_callee, .. } =
-			builder::bare_instantiate(Code::Upload(binary_callee)).build_and_unwrap_contract();
-
-		assert_ok!(builder::call(addr_caller).data((100u32, &addr_callee).encode()).build());
-
-		let callee = get_contract(&addr_callee);
-		let deposit = DepositPerByte::get() * 100 + DepositPerItem::get() * 1 + 48;
-
-		assert_eq!(Pallet::<Test>::evm_balance(&addr_caller), U256::zero());
-		assert_eq!(
-			callee.total_deposit(),
-			deposit + test_utils::contract_base_deposit(&addr_callee)
-		);
-	});
-}
-
-#[test]
-fn set_code_extrinsic() {
-	let (binary, code_hash) = compile_module("dummy").unwrap();
-	let (new_binary, new_code_hash) = compile_module("crypto_hash_keccak_256").unwrap();
-
-	assert_ne!(code_hash, new_code_hash);
-
-	ExtBuilder::default().existential_deposit(100).build().execute_with(|| {
-		let _ = <Test as Config>::Currency::set_balance(&ALICE, 1_000_000);
-
-		let Contract { addr, .. } =
-			builder::bare_instantiate(Code::Upload(binary)).build_and_unwrap_contract();
-
-		assert_ok!(Contracts::upload_code(
-			RuntimeOrigin::signed(ALICE),
-			new_binary,
-			deposit_limit::<Test>(),
-		));
-
-		// Drop previous events
-		initialize_block(2);
-
-		assert_eq!(get_contract(&addr).code_hash, code_hash);
-		assert_refcount!(&code_hash, 1);
-		assert_refcount!(&new_code_hash, 0);
-
-		// only root can execute this extrinsic
-		assert_noop!(
-			Contracts::set_code(RuntimeOrigin::signed(ALICE), addr, new_code_hash),
-			sp_runtime::traits::BadOrigin,
-		);
-		assert_eq!(get_contract(&addr).code_hash, code_hash);
-		assert_refcount!(&code_hash, 1);
-		assert_refcount!(&new_code_hash, 0);
-		assert_eq!(System::events(), vec![]);
-
-		// contract must exist
-		assert_noop!(
-			Contracts::set_code(RuntimeOrigin::root(), BOB_ADDR, new_code_hash),
-			<Error<Test>>::ContractNotFound,
-		);
-		assert_eq!(get_contract(&addr).code_hash, code_hash);
-		assert_refcount!(&code_hash, 1);
-		assert_refcount!(&new_code_hash, 0);
-		assert_eq!(System::events(), vec![]);
-
-		// new code hash must exist
-		assert_noop!(
-			Contracts::set_code(RuntimeOrigin::root(), addr, Default::default()),
-			<Error<Test>>::CodeNotFound,
-		);
-		assert_eq!(get_contract(&addr).code_hash, code_hash);
-		assert_refcount!(&code_hash, 1);
-		assert_refcount!(&new_code_hash, 0);
-		assert_eq!(System::events(), vec![]);
-
-		// successful call
-		assert_ok!(Contracts::set_code(RuntimeOrigin::root(), addr, new_code_hash));
-		assert_eq!(get_contract(&addr).code_hash, new_code_hash);
-		assert_refcount!(&code_hash, 0);
-		assert_refcount!(&new_code_hash, 1);
-	});
-}
-
-#[test]
-fn slash_cannot_kill_account() {
-	let (binary, _code_hash) = compile_module("dummy").unwrap();
-	ExtBuilder::default().existential_deposit(200).build().execute_with(|| {
-		let value = 700;
-		let _ = <Test as Config>::Currency::set_balance(&ALICE, 1_000_000);
-		let min_balance = Contracts::min_balance();
-
-		let Contract { addr, account_id } = builder::bare_instantiate(Code::Upload(binary))
-			.native_value(value)
-			.build_and_unwrap_contract();
-
-		// Drop previous events
-		initialize_block(2);
-
-		let info_deposit = test_utils::contract_base_deposit(&addr);
-
-		assert_eq!(
-			test_utils::get_balance_on_hold(&HoldReason::StorageDepositReserve.into(), &account_id),
-			info_deposit
-		);
-
-		assert_eq!(
-			<Test as Config>::Currency::total_balance(&account_id),
-			info_deposit + value + min_balance
-		);
-
-		// Try to destroy the account of the contract by slashing the total balance.
-		// The account does not get destroyed because slashing only affects the balance held
-		// under certain `reason`. Slashing can for example happen if the contract takes part
-		// in staking.
-		let _ = <Test as Config>::Currency::slash(
-			&HoldReason::StorageDepositReserve.into(),
-			&account_id,
-			<Test as Config>::Currency::total_balance(&account_id),
-		);
-
-		// Slashing only removed the balance held.
-		assert_eq!(<Test as Config>::Currency::total_balance(&account_id), value + min_balance);
-	});
-}
-
-#[test]
-fn contract_reverted() {
-	let (binary, code_hash) = compile_module("return_with_data").unwrap();
-
-	ExtBuilder::default().existential_deposit(100).build().execute_with(|| {
-		let _ = <Test as Config>::Currency::set_balance(&ALICE, 1_000_000);
-		let flags = ReturnFlags::REVERT;
-		let buffer = [4u8, 8, 15, 16, 23, 42];
-		let input = (flags.bits(), buffer).encode();
-
-		// We just upload the code for later use
-		assert_ok!(Contracts::upload_code(
-			RuntimeOrigin::signed(ALICE),
-			binary.clone(),
-			deposit_limit::<Test>(),
-		));
-
-		// Calling extrinsic: revert leads to an error
-		assert_err_ignore_postinfo!(
-			builder::instantiate(code_hash).data(input.clone()).build(),
-			<Error<Test>>::ContractReverted,
-		);
-
-		// Calling extrinsic: revert leads to an error
-		assert_err_ignore_postinfo!(
-			builder::instantiate_with_code(binary).data(input.clone()).build(),
-			<Error<Test>>::ContractReverted,
-		);
-
-		// Calling directly: revert leads to success but the flags indicate the error
-		// This is just a different way of transporting the error that allows the read out
-		// the `data` which is only there on success. Obviously, the contract isn't
-		// instantiated.
-		let result = builder::bare_instantiate(Code::Existing(code_hash))
-			.data(input.clone())
-			.build_and_unwrap_result();
-		assert_eq!(result.result.flags, flags);
-		assert_eq!(result.result.data, buffer);
-		assert!(!<AccountInfoOf<Test>>::contains_key(result.addr));
-
-		// Pass empty flags and therefore successfully instantiate the contract for later use.
-		let Contract { addr, .. } = builder::bare_instantiate(Code::Existing(code_hash))
-			.data(ReturnFlags::empty().bits().encode())
-			.build_and_unwrap_contract();
-
-		// Calling extrinsic: revert leads to an error
-		assert_err_ignore_postinfo!(
-			builder::call(addr).data(input.clone()).build(),
-			<Error<Test>>::ContractReverted,
-		);
-
-		// Calling directly: revert leads to success but the flags indicate the error
-		let result = builder::bare_call(addr).data(input).build_and_unwrap_result();
-		assert_eq!(result.flags, flags);
-		assert_eq!(result.data, buffer);
-	});
-}
-
-#[test]
-fn set_code_hash() {
-	let (binary, _) = compile_module("set_code_hash").unwrap();
-	let (new_binary, new_code_hash) = compile_module("new_set_code_hash_contract").unwrap();
-
-	ExtBuilder::default().existential_deposit(100).build().execute_with(|| {
-		let _ = <Test as Config>::Currency::set_balance(&ALICE, 1_000_000);
-
-		// Instantiate the 'caller'
-		let Contract { addr: contract_addr, .. } = builder::bare_instantiate(Code::Upload(binary))
-			.native_value(300_000)
-			.build_and_unwrap_contract();
-		// upload new code
-		assert_ok!(Contracts::upload_code(
-			RuntimeOrigin::signed(ALICE),
-			new_binary.clone(),
-			deposit_limit::<Test>(),
-		));
-
-		System::reset_events();
-
-		// First call sets new code_hash and returns 1
-		let result = builder::bare_call(contract_addr)
-			.data(new_code_hash.as_ref().to_vec())
-			.build_and_unwrap_result();
-		assert_return_code!(result, 1);
-
-		// Second calls new contract code that returns 2
-		let result = builder::bare_call(contract_addr).build_and_unwrap_result();
-		assert_return_code!(result, 2);
-	});
-}
-
-#[test]
-fn storage_deposit_limit_is_enforced() {
-	let (binary, _code_hash) = compile_module("store_call").unwrap();
-	ExtBuilder::default().existential_deposit(200).build().execute_with(|| {
-		let _ = <Test as Config>::Currency::set_balance(&ALICE, 1_000_000);
-		let min_balance = Contracts::min_balance();
-
-		// Setting insufficient storage_deposit should fail.
-		assert_err!(
-			builder::bare_instantiate(Code::Upload(binary.clone()))
-				// expected deposit is 2 * ed + 3 for the call
-				.storage_deposit_limit((2 * min_balance + 3 - 1).into())
-				.build()
-				.result,
-			<Error<Test>>::StorageDepositLimitExhausted,
-		);
-
-		// Instantiate the BOB contract.
-		let Contract { addr, account_id } =
-			builder::bare_instantiate(Code::Upload(binary)).build_and_unwrap_contract();
-
-		let info_deposit = test_utils::contract_base_deposit(&addr);
-		// Check that the BOB contract has been instantiated and has the minimum balance
-		assert_eq!(get_contract(&addr).total_deposit(), info_deposit);
-		assert_eq!(
-			<Test as Config>::Currency::total_balance(&account_id),
-			info_deposit + min_balance
-		);
-
-		// Create 1 byte of storage with a price of per byte,
-		// setting insufficient deposit limit, as it requires 3 Balance:
-		// 2 for the item added + 1 (value) + 48 (key)
-		assert_err_ignore_postinfo!(
-			builder::call(addr)
-				.storage_deposit_limit(50)
-				.data(1u32.to_le_bytes().to_vec())
-				.build(),
-			<Error<Test>>::StorageDepositLimitExhausted,
-		);
-
-		// now with enough limit
-		assert_ok!(builder::call(addr)
-			.storage_deposit_limit(51)
-			.data(1u32.to_le_bytes().to_vec())
-			.build());
-
-		// Use 4 more bytes of the storage for the same item, which requires 4 Balance.
-		// Should fail as DefaultDepositLimit is 3 and hence isn't enough.
-		assert_err_ignore_postinfo!(
-			builder::call(addr)
-				.storage_deposit_limit(3)
-				.data(5u32.to_le_bytes().to_vec())
-				.build(),
-			<Error<Test>>::StorageDepositLimitExhausted,
-		);
-	});
-}
-
-#[test]
-fn deposit_limit_in_nested_calls() {
-	let (binary_caller, _code_hash_caller) = compile_module("create_storage_and_call").unwrap();
-	let (binary_callee, _code_hash_callee) = compile_module("store_call").unwrap();
-	ExtBuilder::default().existential_deposit(200).build().execute_with(|| {
-		let _ = <Test as Config>::Currency::set_balance(&ALICE, 1_000_000);
-
-		// Create both contracts: Constructors do nothing.
-		let Contract { addr: addr_caller, .. } =
-			builder::bare_instantiate(Code::Upload(binary_caller)).build_and_unwrap_contract();
-		let Contract { addr: addr_callee, .. } =
-			builder::bare_instantiate(Code::Upload(binary_callee)).build_and_unwrap_contract();
-
-		// Create 100 bytes of storage with a price of per byte
-		// This is 100 Balance + 2 Balance for the item
-		// 48 for the key
-		assert_ok!(builder::call(addr_callee)
-			.storage_deposit_limit(102 + 48)
-			.data(100u32.to_le_bytes().to_vec())
-			.build());
-
-		// We do not remove any storage but add a storage item of 12 bytes in the caller
-		// contract. This would cost 12 + 2 + 72 = 86 Balance.
-		// The nested call doesn't get a special limit, which is set by passing `u64::MAX` to it.
-		// This should fail as the specified parent's limit is less than the cost: 13 <
-		// 14.
-		assert_err_ignore_postinfo!(
-			builder::call(addr_caller)
-				.storage_deposit_limit(85)
-				.data((100u32, &addr_callee, U256::MAX).encode())
-				.build(),
-			<Error<Test>>::StorageDepositLimitExhausted,
-		);
-
-		// Now we specify the parent's limit high enough to cover the caller's storage
-		// additions. However, we use a single byte more in the callee, hence the storage
-		// deposit should be 87 Balance.
-		// The nested call doesn't get a special limit, which is set by passing `u64::MAX` to it.
-		// This should fail as the specified parent's limit is less than the cost: 86 < 87
-		assert_err_ignore_postinfo!(
-			builder::call(addr_caller)
-				.storage_deposit_limit(86)
-				.data((101u32, &addr_callee, &U256::MAX).encode())
-				.build(),
-			<Error<Test>>::StorageDepositLimitExhausted,
-		);
-
-		// The parents storage deposit limit doesn't matter as the sub calls limit
-		// is enforced eagerly. However, we set a special deposit limit of 1 Balance for the
-		// nested call. This should fail as callee adds up 2 bytes to the storage, meaning
-		// that the nested call should have a deposit limit of at least 2 Balance. The
-		// sub-call should be rolled back, which is covered by the next test case.
-		let ret = builder::bare_call(addr_caller)
-			.storage_deposit_limit(DepositLimit::Balance(u64::MAX))
-			.data((102u32, &addr_callee, U256::from(1u64)).encode())
-			.build_and_unwrap_result();
-		assert_return_code!(ret, RuntimeReturnCode::OutOfResources);
-
-		// Refund in the callee contract but not enough to cover the Balance required by the
-		// caller. Note that if previous sub-call wouldn't roll back, this call would pass
-		// making the test case fail. We don't set a special limit for the nested call here.
-		assert_err_ignore_postinfo!(
-			builder::call(addr_caller)
-				.storage_deposit_limit(0)
-				.data((87u32, &addr_callee, &U256::MAX.to_little_endian()).encode())
-				.build(),
-			<Error<Test>>::StorageDepositLimitExhausted,
-		);
-
-		let _ = <Test as Config>::Currency::set_balance(&ALICE, 511);
-
-		// Require more than the sender's balance.
-		// Limit the sub call to little balance so it should fail in there
-		let ret = builder::bare_call(addr_caller)
-			.data((416, &addr_callee, U256::from(1u64)).encode())
-			.build_and_unwrap_result();
-		assert_return_code!(ret, RuntimeReturnCode::OutOfResources);
-
-		// Free up enough storage in the callee so that the caller can create a new item
-		// We set the special deposit limit of 1 Balance for the nested call, which isn't
-		// enforced as callee frees up storage. This should pass.
-		assert_ok!(builder::call(addr_caller)
-			.storage_deposit_limit(1)
-			.data((0u32, &addr_callee, U256::from(1u64)).encode())
-			.build());
-	});
-}
-
-#[test]
-fn deposit_limit_in_nested_instantiate() {
-	let (binary_caller, _code_hash_caller) =
-		compile_module("create_storage_and_instantiate").unwrap();
-	let (binary_callee, code_hash_callee) = compile_module("store_deploy").unwrap();
-	const ED: u64 = 5;
-	ExtBuilder::default().existential_deposit(ED).build().execute_with(|| {
-		let _ = <Test as Config>::Currency::set_balance(&ALICE, 1_000_000);
-		let _ = <Test as Config>::Currency::set_balance(&BOB, 1_000_000);
-		// Create caller contract
-		let Contract { addr: addr_caller, account_id: caller_id } =
-			builder::bare_instantiate(Code::Upload(binary_caller))
-				.native_value(10_000) // this balance is later passed to the deployed contract
-				.build_and_unwrap_contract();
-		// Deploy a contract to get its occupied storage size
-		let Contract { addr, .. } = builder::bare_instantiate(Code::Upload(binary_callee))
-			.data(vec![0, 0, 0, 0])
-			.build_and_unwrap_contract();
-
-		// This is the deposit we expect to be charged just for instantiatiting the callee.
-		//
-		// - callee_info_len + 2 for storing the new contract info
-		// - the deposit for depending on a code hash
-		// - ED for deployed contract account
-		// - 2 for the storage item of 0 bytes being created in the callee constructor
-		// - 48 for the key
-		let callee_min_deposit = {
-			let callee_info_len =
-				AccountInfo::<Test>::load_contract(&addr).unwrap().encoded_size() as u64;
-			let code_deposit = test_utils::lockup_deposit(&code_hash_callee);
-			callee_info_len + code_deposit + 2 + ED + 2 + 48
-		};
-
-		// The parent just stores an item of the passed size so at least
-		// we need to pay for the item itself.
-		let caller_min_deposit = callee_min_deposit + 2 + 48;
-
-		// Fail in callee.
-		//
-		// We still fail in the sub call because we enforce limits on return from a contract.
-		// Sub calls return first to they are checked first.
-		let ret = builder::bare_call(addr_caller)
-			.origin(RuntimeOrigin::signed(BOB))
-			.storage_deposit_limit(DepositLimit::Balance(0))
-			.data((&code_hash_callee, 100u32, &U256::MAX.to_little_endian()).encode())
-			.build_and_unwrap_result();
-		assert_return_code!(ret, RuntimeReturnCode::OutOfResources);
-		// The charges made on instantiation should be rolled back.
-		assert_eq!(<Test as Config>::Currency::free_balance(&BOB), 1_000_000);
-
-		// Fail in the caller.
-		//
-		// For that we need to supply enough storage deposit so that the sub call
-		// succeeds but the parent call runs out of storage.
-		let ret = builder::bare_call(addr_caller)
-			.origin(RuntimeOrigin::signed(BOB))
-			.storage_deposit_limit(DepositLimit::Balance(callee_min_deposit))
-			.data((&code_hash_callee, 0u32, &U256::MAX.to_little_endian()).encode())
-			.build();
-		assert_err!(ret.result, <Error<Test>>::StorageDepositLimitExhausted);
-		// The charges made on the instantiation should be rolled back.
-		assert_eq!(<Test as Config>::Currency::free_balance(&BOB), 1_000_000);
-
-		// Fail in the callee with bytes.
-		//
-		// Same as above but stores one byte in both caller and callee.
-		let ret = builder::bare_call(addr_caller)
-			.origin(RuntimeOrigin::signed(BOB))
-			.storage_deposit_limit(DepositLimit::Balance(caller_min_deposit + 1))
-			.data((&code_hash_callee, 1u32, U256::from(callee_min_deposit)).encode())
-			.build_and_unwrap_result();
-		assert_return_code!(ret, RuntimeReturnCode::OutOfResources);
-		// The charges made on the instantiation should be rolled back.
-		assert_eq!(<Test as Config>::Currency::free_balance(&BOB), 1_000_000);
-
-		// Fail in the caller with bytes.
-		//
-		// Same as above but stores one byte in both caller and callee.
-		let ret = builder::bare_call(addr_caller)
-			.origin(RuntimeOrigin::signed(BOB))
-			.storage_deposit_limit(DepositLimit::Balance(callee_min_deposit + 1))
-			.data((&code_hash_callee, 1u32, U256::from(callee_min_deposit + 1)).encode())
-			.build();
-		assert_err!(ret.result, <Error<Test>>::StorageDepositLimitExhausted);
-		// The charges made on the instantiation should be rolled back.
-		assert_eq!(<Test as Config>::Currency::free_balance(&BOB), 1_000_000);
-
-		// Set enough deposit limit for the child instantiate. This should succeed.
-		let result = builder::bare_call(addr_caller)
-			.origin(RuntimeOrigin::signed(BOB))
-			.storage_deposit_limit((caller_min_deposit + 2).into())
-			.data((&code_hash_callee, 1u32, U256::from(callee_min_deposit + 1)).encode())
-			.build();
-
-		let returned = result.result.unwrap();
-		assert!(!returned.did_revert());
-
-		// All balance of the caller except ED has been transferred to the callee.
-		// No deposit has been taken from it.
-		assert_eq!(<Test as Config>::Currency::free_balance(&caller_id), ED);
-		// Get address of the deployed contract.
-		let addr_callee = H160::from_slice(&returned.data[0..20]);
-		let callee_account_id = <Test as Config>::AddressMapper::to_account_id(&addr_callee);
-		// 10_000 should be sent to callee from the caller contract, plus ED to be sent from the
-		// origin.
-		assert_eq!(<Test as Config>::Currency::free_balance(&callee_account_id), 10_000 + ED);
-		// The origin should be charged with what the outer call consumed
-		assert_eq!(
-			<Test as Config>::Currency::free_balance(&BOB),
-			1_000_000 - (caller_min_deposit + 2),
-		);
-		assert_eq!(result.storage_deposit.charge_or_zero(), (caller_min_deposit + 2))
-	});
-}
-
-#[test]
-fn deposit_limit_honors_liquidity_restrictions() {
-	let (binary, _code_hash) = compile_module("store_call").unwrap();
-	ExtBuilder::default().existential_deposit(200).build().execute_with(|| {
-		let bobs_balance = 1_000;
-		let _ = <Test as Config>::Currency::set_balance(&ALICE, 1_000_000);
-		let _ = <Test as Config>::Currency::set_balance(&BOB, bobs_balance);
-		let min_balance = Contracts::min_balance();
-
-		// Instantiate the BOB contract.
-		let Contract { addr, account_id } =
-			builder::bare_instantiate(Code::Upload(binary)).build_and_unwrap_contract();
-
-		let info_deposit = test_utils::contract_base_deposit(&addr);
-		// Check that the contract has been instantiated and has the minimum balance
-		assert_eq!(get_contract(&addr).total_deposit(), info_deposit);
-		assert_eq!(
-			<Test as Config>::Currency::total_balance(&account_id),
-			info_deposit + min_balance
-		);
-
-		// check that the hold is honored
-		<Test as Config>::Currency::hold(
-			&HoldReason::CodeUploadDepositReserve.into(),
-			&BOB,
-			bobs_balance - min_balance,
-		)
-		.unwrap();
-		assert_err_ignore_postinfo!(
-			builder::call(addr)
-				.origin(RuntimeOrigin::signed(BOB))
-				.storage_deposit_limit(10_000)
-				.data(100u32.to_le_bytes().to_vec())
-				.build(),
-			<Error<Test>>::StorageDepositNotEnoughFunds,
-		);
-		assert_eq!(<Test as Config>::Currency::free_balance(&BOB), min_balance);
-	});
-}
-
-#[test]
-fn deposit_limit_honors_existential_deposit() {
-	let (binary, _code_hash) = compile_module("store_call").unwrap();
-	ExtBuilder::default().existential_deposit(200).build().execute_with(|| {
-		let _ = <Test as Config>::Currency::set_balance(&ALICE, 1_000_000);
-		let _ = <Test as Config>::Currency::set_balance(&BOB, 300);
-		let min_balance = Contracts::min_balance();
-
-		// Instantiate the BOB contract.
-		let Contract { addr, account_id } =
-			builder::bare_instantiate(Code::Upload(binary)).build_and_unwrap_contract();
-
-		let info_deposit = test_utils::contract_base_deposit(&addr);
-
-		// Check that the contract has been instantiated and has the minimum balance
-		assert_eq!(get_contract(&addr).total_deposit(), info_deposit);
-		assert_eq!(
-			<Test as Config>::Currency::total_balance(&account_id),
-			min_balance + info_deposit
-		);
-
-		// check that the deposit can't bring the account below the existential deposit
-		assert_err_ignore_postinfo!(
-			builder::call(addr)
-				.origin(RuntimeOrigin::signed(BOB))
-				.storage_deposit_limit(10_000)
-				.data(100u32.to_le_bytes().to_vec())
-				.build(),
-			<Error<Test>>::StorageDepositNotEnoughFunds,
-		);
-		assert_eq!(<Test as Config>::Currency::free_balance(&BOB), 300);
-	});
-}
-
-#[test]
-fn native_dependency_deposit_works() {
-	let (binary, code_hash) = compile_module("set_code_hash").unwrap();
-	let (dummy_binary, dummy_code_hash) = compile_module("dummy").unwrap();
-
-	// Test with both existing and uploaded code
-	for code in [Code::Upload(binary.clone()), Code::Existing(code_hash)] {
-		ExtBuilder::default().build().execute_with(|| {
-			let _ = Balances::set_balance(&ALICE, 1_000_000);
-			let lockup_deposit_percent = CodeHashLockupDepositPercent::get();
-
-			// Upload the dummy contract,
-			Contracts::upload_code(
-				RuntimeOrigin::signed(ALICE),
-				dummy_binary.clone(),
-				deposit_limit::<Test>(),
-			)
-			.unwrap();
-
-			// Upload `set_code_hash` contracts if using Code::Existing.
-			let add_upload_deposit = match code {
-				Code::Existing(_) => {
-					Contracts::upload_code(
-						RuntimeOrigin::signed(ALICE),
-						binary.clone(),
-						deposit_limit::<Test>(),
-					)
-					.unwrap();
-					false
-				},
-				Code::Upload(_) => true,
-			};
-
-			// Instantiate the set_code_hash contract.
-			let res = builder::bare_instantiate(code).build();
-
-			let addr = res.result.unwrap().addr;
-			let account_id = <Test as Config>::AddressMapper::to_account_id(&addr);
-			let base_deposit = test_utils::contract_base_deposit(&addr);
-			let upload_deposit = test_utils::get_code_deposit(&code_hash);
-			let extra_deposit = add_upload_deposit.then(|| upload_deposit).unwrap_or_default();
-
-			assert_eq!(
-				res.storage_deposit.charge_or_zero(),
-				extra_deposit + base_deposit + Contracts::min_balance()
-			);
-
-			// call set_code_hash
-			builder::bare_call(addr)
-				.data(dummy_code_hash.encode())
-				.build_and_unwrap_result();
-
-			// Check updated storage_deposit due to code size changes
-			let deposit_diff = lockup_deposit_percent
-				.mul_ceil(test_utils::get_code_deposit(&code_hash)) -
-				lockup_deposit_percent.mul_ceil(test_utils::get_code_deposit(&dummy_code_hash));
-			let new_base_deposit = test_utils::contract_base_deposit(&addr);
-			assert_ne!(deposit_diff, 0);
-			assert_eq!(base_deposit - new_base_deposit, deposit_diff);
-
-			assert_eq!(
-				test_utils::get_balance_on_hold(
-					&HoldReason::StorageDepositReserve.into(),
-					&account_id
-				),
-				new_base_deposit
-			);
-		});
-	}
-}
-
-#[test]
-fn block_hash_works() {
-	let (code, _) = compile_module("block_hash").unwrap();
-
-	ExtBuilder::default().existential_deposit(1).build().execute_with(|| {
-		let _ = <Test as Config>::Currency::set_balance(&ALICE, 1_000_000);
-
-		let Contract { addr, .. } =
-			builder::bare_instantiate(Code::Upload(code)).build_and_unwrap_contract();
-
-		// The genesis config sets to the block number to 1
-		let block_hash = [1; 32];
-		frame_system::BlockHash::<Test>::insert(
-			&crate::BlockNumberFor::<Test>::from(0u32),
-			<Test as frame_system::Config>::Hash::from(&block_hash),
-		);
-		assert_ok!(builder::call(addr)
-			.data((U256::zero(), H256::from(block_hash)).encode())
-			.build());
-
-		// A block number out of range returns the zero value
-		assert_ok!(builder::call(addr).data((U256::from(1), H256::zero()).encode()).build());
-	});
-}
-
-#[test]
-fn block_author_works() {
-	let (code, _) = compile_module("block_author").unwrap();
-
-	ExtBuilder::default().existential_deposit(1).build().execute_with(|| {
-		let _ = <Test as Config>::Currency::set_balance(&ALICE, 1_000_000);
-
-		let Contract { addr, .. } =
-			builder::bare_instantiate(Code::Upload(code)).build_and_unwrap_contract();
-
-		// The fixture asserts the input to match the find_author API method output.
-		assert_ok!(builder::call(addr).data(EVE_ADDR.encode()).build());
-	});
-}
-
-#[test]
-fn root_cannot_upload_code() {
-	let (binary, _) = compile_module("dummy").unwrap();
-
-	ExtBuilder::default().build().execute_with(|| {
-		assert_noop!(
-			Contracts::upload_code(RuntimeOrigin::root(), binary, deposit_limit::<Test>()),
-			DispatchError::BadOrigin,
-		);
-	});
-}
-
-#[test]
-fn root_cannot_remove_code() {
-	let (_, code_hash) = compile_module("dummy").unwrap();
-
-	ExtBuilder::default().build().execute_with(|| {
-		assert_noop!(
-			Contracts::remove_code(RuntimeOrigin::root(), code_hash),
-			DispatchError::BadOrigin,
-		);
-	});
-}
-
-#[test]
-fn signed_cannot_set_code() {
-	let (_, code_hash) = compile_module("dummy").unwrap();
-
-	ExtBuilder::default().build().execute_with(|| {
-		assert_noop!(
-			Contracts::set_code(RuntimeOrigin::signed(ALICE), BOB_ADDR, code_hash),
-			DispatchError::BadOrigin,
-		);
-	});
-}
-
-#[test]
-fn none_cannot_call_code() {
-	ExtBuilder::default().build().execute_with(|| {
-		assert_err_ignore_postinfo!(
-			builder::call(BOB_ADDR).origin(RuntimeOrigin::none()).build(),
-			DispatchError::BadOrigin,
-		);
-	});
-}
-
-#[test]
-fn root_can_call() {
-	let (binary, _) = compile_module("dummy").unwrap();
-
-	ExtBuilder::default().existential_deposit(100).build().execute_with(|| {
-		let _ = <Test as Config>::Currency::set_balance(&ALICE, 1_000_000);
-
-		let Contract { addr, .. } =
-			builder::bare_instantiate(Code::Upload(binary)).build_and_unwrap_contract();
-
-		// Call the contract.
-		assert_ok!(builder::call(addr).origin(RuntimeOrigin::root()).build());
-	});
-}
-
-#[test]
-fn root_cannot_instantiate_with_code() {
-	let (binary, _) = compile_module("dummy").unwrap();
-
-	ExtBuilder::default().build().execute_with(|| {
-		assert_err_ignore_postinfo!(
-			builder::instantiate_with_code(binary).origin(RuntimeOrigin::root()).build(),
-			DispatchError::BadOrigin
-		);
-	});
-}
-
-#[test]
-fn root_cannot_instantiate() {
-	let (_, code_hash) = compile_module("dummy").unwrap();
-
-	ExtBuilder::default().build().execute_with(|| {
-		assert_err_ignore_postinfo!(
-			builder::instantiate(code_hash).origin(RuntimeOrigin::root()).build(),
-			DispatchError::BadOrigin
-		);
-	});
-}
-
-#[test]
-fn only_upload_origin_can_upload() {
-	let (binary, _) = compile_module("dummy").unwrap();
-	UploadAccount::set(Some(ALICE));
-	ExtBuilder::default().build().execute_with(|| {
-		let _ = Balances::set_balance(&ALICE, 1_000_000);
-		let _ = Balances::set_balance(&BOB, 1_000_000);
-
-		assert_err!(
-			Contracts::upload_code(RuntimeOrigin::root(), binary.clone(), deposit_limit::<Test>(),),
-			DispatchError::BadOrigin
-		);
-
-		assert_err!(
-			Contracts::upload_code(
-				RuntimeOrigin::signed(BOB),
-				binary.clone(),
-				deposit_limit::<Test>(),
-			),
-			DispatchError::BadOrigin
-		);
-
-		// Only alice is allowed to upload contract code.
-		assert_ok!(Contracts::upload_code(
-			RuntimeOrigin::signed(ALICE),
-			binary.clone(),
-			deposit_limit::<Test>(),
-		));
-	});
-}
-
-#[test]
-fn only_instantiation_origin_can_instantiate() {
-	let (code, code_hash) = compile_module("dummy").unwrap();
-	InstantiateAccount::set(Some(ALICE));
-	ExtBuilder::default().build().execute_with(|| {
-		let _ = Balances::set_balance(&ALICE, 1_000_000);
-		let _ = Balances::set_balance(&BOB, 1_000_000);
-
-		assert_err_ignore_postinfo!(
-			builder::instantiate_with_code(code.clone())
-				.origin(RuntimeOrigin::root())
-				.build(),
-			DispatchError::BadOrigin
-		);
-
-		assert_err_ignore_postinfo!(
-			builder::instantiate_with_code(code.clone())
-				.origin(RuntimeOrigin::signed(BOB))
-				.build(),
-			DispatchError::BadOrigin
-		);
-
-		// Only Alice can instantiate
-		assert_ok!(builder::instantiate_with_code(code).build());
-
-		// Bob cannot instantiate with either `instantiate_with_code` or `instantiate`.
-		assert_err_ignore_postinfo!(
-			builder::instantiate(code_hash).origin(RuntimeOrigin::signed(BOB)).build(),
-			DispatchError::BadOrigin
-		);
-	});
-}
-
-#[test]
-fn balance_of_api() {
-	let (binary, _code_hash) = compile_module("balance_of").unwrap();
-	ExtBuilder::default().existential_deposit(200).build().execute_with(|| {
-		let _ = Balances::set_balance(&ALICE, 1_000_000);
-		let _ = Balances::set_balance(&ALICE_FALLBACK, 1_000_000);
-
-		let Contract { addr, .. } =
-			builder::bare_instantiate(Code::Upload(binary.to_vec())).build_and_unwrap_contract();
-
-		// The fixture asserts a non-zero returned free balance of the account;
-		// The ALICE_FALLBACK account is endowed;
-		// Hence we should not revert
-		assert_ok!(builder::call(addr).data(ALICE_ADDR.0.to_vec()).build());
-
-		// The fixture asserts a non-zero returned free balance of the account;
-		// The ETH_BOB account is not endowed;
-		// Hence we should revert
-		assert_err_ignore_postinfo!(
-			builder::call(addr).data(BOB_ADDR.0.to_vec()).build(),
-			<Error<Test>>::ContractTrapped
-		);
-	});
-}
-
-#[test]
-fn balance_api_returns_free_balance() {
-	let (binary, _code_hash) = compile_module("balance").unwrap();
-	ExtBuilder::default().existential_deposit(200).build().execute_with(|| {
-		let _ = <Test as Config>::Currency::set_balance(&ALICE, 1_000_000);
-
-		// Instantiate the BOB contract without any extra balance.
-		let Contract { addr, .. } =
-			builder::bare_instantiate(Code::Upload(binary.to_vec())).build_and_unwrap_contract();
-
-		let value = 0;
-		// Call BOB which makes it call the balance runtime API.
-		// The contract code asserts that the returned balance is 0.
-		assert_ok!(builder::call(addr).value(value).build());
-
-		let value = 1;
-		// Calling with value will trap the contract.
-		assert_err_ignore_postinfo!(
-			builder::call(addr).value(value).build(),
-			<Error<Test>>::ContractTrapped
-		);
-	});
-}
-
-#[test]
-fn call_depth_is_enforced() {
-	let (binary, _code_hash) = compile_module("recurse").unwrap();
-	ExtBuilder::default().existential_deposit(200).build().execute_with(|| {
-		let _ = <Test as Config>::Currency::set_balance(&ALICE, 1_000_000);
-
-		let extra_recursions = 1024;
-
-		let Contract { addr, .. } =
-			builder::bare_instantiate(Code::Upload(binary.to_vec())).build_and_unwrap_contract();
-
-		// takes the number of recursions
-		// returns the number of left over recursions
-		assert_eq!(
-			u32::from_le_bytes(
-				builder::bare_call(addr)
-					.data((limits::CALL_STACK_DEPTH + extra_recursions).encode())
-					.build_and_unwrap_result()
-					.data
-					.try_into()
-					.unwrap()
-			),
-			// + 1 because when the call depth is reached the caller contract is trapped without
-			// the ability to return any data. hence the last call frame is untracked.
-			extra_recursions + 1,
-		);
-	});
-}
-
-#[test]
-fn gas_consumed_is_linear_for_nested_calls() {
-	let (code, _code_hash) = compile_module("recurse").unwrap();
-	ExtBuilder::default().existential_deposit(200).build().execute_with(|| {
-		let _ = <Test as Config>::Currency::set_balance(&ALICE, 1_000_000);
-
-		let Contract { addr, .. } =
-			builder::bare_instantiate(Code::Upload(code)).build_and_unwrap_contract();
-
-		let [gas_0, gas_1, gas_2, gas_max] = {
-			[0u32, 1u32, 2u32, limits::CALL_STACK_DEPTH]
-				.iter()
-				.map(|i| {
-					let result = builder::bare_call(addr).data(i.encode()).build();
-					assert_eq!(
-						u32::from_le_bytes(result.result.unwrap().data.try_into().unwrap()),
-						0
-					);
-					result.gas_consumed
-				})
-				.collect::<Vec<_>>()
-				.try_into()
-				.unwrap()
-		};
-
-		let gas_per_recursion = gas_2.checked_sub(&gas_1).unwrap();
-		assert_eq!(gas_max, gas_0 + gas_per_recursion * limits::CALL_STACK_DEPTH as u64);
-	});
-}
-
-#[test]
-fn read_only_call_cannot_store() {
-	let (binary_caller, _code_hash_caller) = compile_module("read_only_call").unwrap();
-	let (binary_callee, _code_hash_callee) = compile_module("store_call").unwrap();
-	ExtBuilder::default().existential_deposit(200).build().execute_with(|| {
-		let _ = <Test as Config>::Currency::set_balance(&ALICE, 1_000_000);
-
-		// Create both contracts: Constructors do nothing.
-		let Contract { addr: addr_caller, .. } =
-			builder::bare_instantiate(Code::Upload(binary_caller)).build_and_unwrap_contract();
-		let Contract { addr: addr_callee, .. } =
-			builder::bare_instantiate(Code::Upload(binary_callee)).build_and_unwrap_contract();
-
-		// Read-only call fails when modifying storage.
-		assert_err_ignore_postinfo!(
-			builder::call(addr_caller).data((&addr_callee, 100u32).encode()).build(),
-			<Error<Test>>::ContractTrapped
-		);
-	});
-}
-
-#[test]
-fn read_only_call_cannot_transfer() {
-	let (binary_caller, _code_hash_caller) = compile_module("call_with_flags_and_value").unwrap();
-	let (binary_callee, _code_hash_callee) = compile_module("dummy").unwrap();
-	ExtBuilder::default().existential_deposit(200).build().execute_with(|| {
-		let _ = <Test as Config>::Currency::set_balance(&ALICE, 1_000_000);
-
-		// Create both contracts: Constructors do nothing.
-		let Contract { addr: addr_caller, .. } =
-			builder::bare_instantiate(Code::Upload(binary_caller)).build_and_unwrap_contract();
-		let Contract { addr: addr_callee, .. } =
-			builder::bare_instantiate(Code::Upload(binary_callee)).build_and_unwrap_contract();
-
-		// Read-only call fails when a non-zero value is set.
-		assert_err_ignore_postinfo!(
-			builder::call(addr_caller)
-				.data(
-					(addr_callee, pallet_revive_uapi::CallFlags::READ_ONLY.bits(), 100u64).encode()
-				)
-				.build(),
-			<Error<Test>>::StateChangeDenied
-		);
-	});
-}
-
-#[test]
-fn read_only_subsequent_call_cannot_store() {
-	let (binary_read_only_caller, _code_hash_caller) = compile_module("read_only_call").unwrap();
-	let (binary_caller, _code_hash_caller) = compile_module("call_with_flags_and_value").unwrap();
-	let (binary_callee, _code_hash_callee) = compile_module("store_call").unwrap();
-	ExtBuilder::default().existential_deposit(200).build().execute_with(|| {
-		let _ = <Test as Config>::Currency::set_balance(&ALICE, 1_000_000);
-
-		// Create contracts: Constructors do nothing.
-		let Contract { addr: addr_caller, .. } =
-			builder::bare_instantiate(Code::Upload(binary_read_only_caller))
-				.build_and_unwrap_contract();
-		let Contract { addr: addr_subsequent_caller, .. } =
-			builder::bare_instantiate(Code::Upload(binary_caller)).build_and_unwrap_contract();
-		let Contract { addr: addr_callee, .. } =
-			builder::bare_instantiate(Code::Upload(binary_callee)).build_and_unwrap_contract();
-
-		// Subsequent call input.
-		let input = (&addr_callee, pallet_revive_uapi::CallFlags::empty().bits(), 0u64, 100u32);
-
-		// Read-only call fails when modifying storage.
-		assert_err_ignore_postinfo!(
-			builder::call(addr_caller)
-				.data((&addr_subsequent_caller, input).encode())
-				.build(),
-			<Error<Test>>::ContractTrapped
-		);
-	});
-}
-
-#[test]
-fn read_only_call_works() {
-	let (binary_caller, _code_hash_caller) = compile_module("read_only_call").unwrap();
-	let (binary_callee, _code_hash_callee) = compile_module("dummy").unwrap();
-	ExtBuilder::default().existential_deposit(200).build().execute_with(|| {
-		let _ = <Test as Config>::Currency::set_balance(&ALICE, 1_000_000);
-
-		// Create both contracts: Constructors do nothing.
-		let Contract { addr: addr_caller, .. } =
-			builder::bare_instantiate(Code::Upload(binary_caller)).build_and_unwrap_contract();
-		let Contract { addr: addr_callee, .. } =
-			builder::bare_instantiate(Code::Upload(binary_callee)).build_and_unwrap_contract();
-
-		assert_ok!(builder::call(addr_caller).data(addr_callee.encode()).build());
-	});
-}
-
-#[test]
-fn create1_with_value_works() {
-	let (code, code_hash) = compile_module("create1_with_value").unwrap();
-	let value = 42;
-	ExtBuilder::default().existential_deposit(200).build().execute_with(|| {
-		let _ = <Test as Config>::Currency::set_balance(&ALICE, 1_000_000);
-
-		// Create the contract: Constructor does nothing.
-		let Contract { addr, .. } =
-			builder::bare_instantiate(Code::Upload(code)).build_and_unwrap_contract();
-
-		// Call the contract: Deploys itself using create1 and the expected value
-		assert_ok!(builder::call(addr).value(value).data(code_hash.encode()).build());
-
-		// We should see the expected balance at the expected account
-		let address = crate::address::create1(&addr, 1);
-		let account_id = <Test as Config>::AddressMapper::to_account_id(&address);
-		let usable_balance = <Test as Config>::Currency::usable_balance(&account_id);
-		assert_eq!(usable_balance, value);
-	});
-}
-
-#[test]
-fn gas_price_api_works() {
-	let (code, _) = compile_module("gas_price").unwrap();
-
-	ExtBuilder::default().existential_deposit(100).build().execute_with(|| {
-		let _ = <Test as Config>::Currency::set_balance(&ALICE, 1_000_000);
-
-		// Create fixture: Constructor does nothing
-		let Contract { addr, .. } =
-			builder::bare_instantiate(Code::Upload(code)).build_and_unwrap_contract();
-
-		// Call the contract: It echoes back the value returned by the gas price API.
-		let received = builder::bare_call(addr).build_and_unwrap_result();
-		assert_eq!(received.flags, ReturnFlags::empty());
-		assert_eq!(u64::from_le_bytes(received.data[..].try_into().unwrap()), u64::from(GAS_PRICE));
-	});
-}
-
-#[test]
-fn base_fee_api_works() {
-	let (code, _) = compile_module("base_fee").unwrap();
-
-	ExtBuilder::default().existential_deposit(100).build().execute_with(|| {
-		let _ = <Test as Config>::Currency::set_balance(&ALICE, 1_000_000);
-
-		// Create fixture: Constructor does nothing
-		let Contract { addr, .. } =
-			builder::bare_instantiate(Code::Upload(code)).build_and_unwrap_contract();
-
-		// Call the contract: It echoes back the value returned by the base fee API.
-		let received = builder::bare_call(addr).build_and_unwrap_result();
-		assert_eq!(received.flags, ReturnFlags::empty());
-		assert_eq!(U256::from_little_endian(received.data[..].try_into().unwrap()), U256::zero());
-	});
-}
-
-#[test]
-fn call_data_size_api_works() {
-	let (code, _) = compile_module("call_data_size").unwrap();
-
-	ExtBuilder::default().existential_deposit(100).build().execute_with(|| {
-		let _ = <Test as Config>::Currency::set_balance(&ALICE, 1_000_000);
-
-		// Create fixture: Constructor does nothing
-		let Contract { addr, .. } =
-			builder::bare_instantiate(Code::Upload(code)).build_and_unwrap_contract();
-
-		// Call the contract: It echoes back the value returned by the call data size API.
-		let received = builder::bare_call(addr).build_and_unwrap_result();
-		assert_eq!(received.flags, ReturnFlags::empty());
-		assert_eq!(u64::from_le_bytes(received.data.try_into().unwrap()), 0);
-
-		let received = builder::bare_call(addr).data(vec![1; 256]).build_and_unwrap_result();
-		assert_eq!(received.flags, ReturnFlags::empty());
-		assert_eq!(u64::from_le_bytes(received.data.try_into().unwrap()), 256);
-	});
-}
-
-#[test]
-fn call_data_copy_api_works() {
-	let (code, _) = compile_module("call_data_copy").unwrap();
-
-	ExtBuilder::default().existential_deposit(100).build().execute_with(|| {
-		let _ = <Test as Config>::Currency::set_balance(&ALICE, 1_000_000);
-
-		// Create fixture: Constructor does nothing
-		let Contract { addr, .. } =
-			builder::bare_instantiate(Code::Upload(code)).build_and_unwrap_contract();
-
-		// Call fixture: Expects an input of [255; 32] and executes tests.
-		assert_ok!(builder::call(addr).data(vec![255; 32]).build());
-	});
-}
-
-#[test]
-fn static_data_limit_is_enforced() {
-	let (oom_rw_trailing, _) = compile_module("oom_rw_trailing").unwrap();
-	let (oom_rw_included, _) = compile_module("oom_rw_included").unwrap();
-	let (oom_ro, _) = compile_module("oom_ro").unwrap();
-
-	ExtBuilder::default().build().execute_with(|| {
-		let _ = Balances::set_balance(&ALICE, 1_000_000);
-
-		assert_err!(
-			Contracts::upload_code(
-				RuntimeOrigin::signed(ALICE),
-				oom_rw_trailing,
-				deposit_limit::<Test>(),
-			),
-			<Error<Test>>::StaticMemoryTooLarge
-		);
-
-		assert_err!(
-			Contracts::upload_code(
-				RuntimeOrigin::signed(ALICE),
-				oom_rw_included,
-				deposit_limit::<Test>(),
-			),
-			<Error<Test>>::BlobTooLarge
-		);
-
-		assert_err!(
-			Contracts::upload_code(RuntimeOrigin::signed(ALICE), oom_ro, deposit_limit::<Test>(),),
-			<Error<Test>>::BlobTooLarge
-		);
-	});
-}
-
-#[test]
-fn call_diverging_out_len_works() {
-	let (code, _) = compile_module("call_diverging_out_len").unwrap();
-
-	ExtBuilder::default().existential_deposit(100).build().execute_with(|| {
-		let _ = <Test as Config>::Currency::set_balance(&ALICE, 1_000_000);
-
-		// Create the contract: Constructor does nothing
-		let Contract { addr, .. } =
-			builder::bare_instantiate(Code::Upload(code)).build_and_unwrap_contract();
-
-		// Call the contract: It will issue calls and deploys, asserting on
-		// correct output if the supplied output length was smaller than
-		// than what the callee returned.
-		assert_ok!(builder::call(addr).build());
-	});
-}
-
-#[test]
-fn call_own_code_hash_works() {
-	let (code, code_hash) = compile_module("call_own_code_hash").unwrap();
-
-	ExtBuilder::default().existential_deposit(100).build().execute_with(|| {
-		let _ = <Test as Config>::Currency::set_balance(&ALICE, 1_000_000);
-
-		// Create the contract: Constructor does nothing
-		let Contract { addr, .. } =
-			builder::bare_instantiate(Code::Upload(code)).build_and_unwrap_contract();
-
-		let ret = builder::bare_call(addr).build_and_unwrap_result();
-		assert_eq!(H256::from_slice(&ret.data[..]), code_hash);
-	});
-}
-
-#[test]
-fn call_caller_is_root() {
-	let (code, _) = compile_module("call_caller_is_root").unwrap();
-
-	ExtBuilder::default().existential_deposit(100).build().execute_with(|| {
-		let _ = <Test as Config>::Currency::set_balance(&ALICE, 1_000_000);
-
-		// Create the contract: Constructor does nothing
-		let Contract { addr, .. } =
-			builder::bare_instantiate(Code::Upload(code)).build_and_unwrap_contract();
-
-		let ret = builder::bare_call(addr).origin(RuntimeOrigin::root()).build_and_unwrap_result();
-		assert_eq!(ret.data, vec![1]);
-	});
-}
-
-#[test]
-fn call_caller_is_root_from_non_root() {
-	let (code, _) = compile_module("call_caller_is_root").unwrap();
-
-	ExtBuilder::default().existential_deposit(100).build().execute_with(|| {
-		let _ = <Test as Config>::Currency::set_balance(&ALICE, 1_000_000);
-
-		// Create the contract: Constructor does nothing
-		let Contract { addr, .. } =
-			builder::bare_instantiate(Code::Upload(code)).build_and_unwrap_contract();
-
-		let ret = builder::bare_call(addr).build_and_unwrap_result();
-		assert_eq!(ret.data, vec![0]);
-	});
-}
-
-#[test]
-fn call_caller_is_origin() {
-	let (code, _) = compile_module("call_caller_is_origin").unwrap();
-
-	ExtBuilder::default().existential_deposit(100).build().execute_with(|| {
-		let _ = <Test as Config>::Currency::set_balance(&ALICE, 1_000_000);
-
-		// Create the contract: Constructor does nothing
-		let Contract { addr, .. } =
-			builder::bare_instantiate(Code::Upload(code)).build_and_unwrap_contract();
-
-		let ret = builder::bare_call(addr).build_and_unwrap_result();
-		assert_eq!(ret.data, vec![1]);
-	});
-}
-
-#[test]
-fn chain_id_works() {
-	let (code, _) = compile_module("chain_id").unwrap();
-
-	ExtBuilder::default().existential_deposit(100).build().execute_with(|| {
-		let _ = <Test as Config>::Currency::set_balance(&ALICE, 1_000_000);
-
-		let chain_id = U256::from(<Test as Config>::ChainId::get());
-		let received = builder::bare_instantiate(Code::Upload(code)).build_and_unwrap_result();
-		assert_eq!(received.result.data, chain_id.encode());
-	});
-}
-
-#[test]
-fn call_data_load_api_works() {
-	let (code, _) = compile_module("call_data_load").unwrap();
-
-	ExtBuilder::default().existential_deposit(100).build().execute_with(|| {
-		let _ = <Test as Config>::Currency::set_balance(&ALICE, 1_000_000);
-
-		// Create fixture: Constructor does nothing
-		let Contract { addr, .. } =
-			builder::bare_instantiate(Code::Upload(code)).build_and_unwrap_contract();
-
-		// Call the contract: It reads a byte for the offset and then returns
-		// what call data load returned using this byte as the offset.
-		let input = (3u8, U256::max_value(), U256::max_value()).encode();
-		let received = builder::bare_call(addr).data(input).build().result.unwrap();
-		assert_eq!(received.flags, ReturnFlags::empty());
-		assert_eq!(U256::from_little_endian(&received.data), U256::max_value());
-
-		// Edge case
-		let input = (2u8, U256::from(255).to_big_endian()).encode();
-		let received = builder::bare_call(addr).data(input).build().result.unwrap();
-		assert_eq!(received.flags, ReturnFlags::empty());
-		assert_eq!(U256::from_little_endian(&received.data), U256::from(65280));
-
-		// Edge case
-		let received = builder::bare_call(addr).data(vec![1]).build().result.unwrap();
-		assert_eq!(received.flags, ReturnFlags::empty());
-		assert_eq!(U256::from_little_endian(&received.data), U256::zero());
-
-		// OOB case
-		let input = (42u8).encode();
-		let received = builder::bare_call(addr).data(input).build().result.unwrap();
-		assert_eq!(received.flags, ReturnFlags::empty());
-		assert_eq!(U256::from_little_endian(&received.data), U256::zero());
-
-		// No calldata should return the zero value
-		let received = builder::bare_call(addr).build().result.unwrap();
-		assert_eq!(received.flags, ReturnFlags::empty());
-		assert_eq!(U256::from_little_endian(&received.data), U256::zero());
-	});
-}
-
-#[test]
-fn return_data_api_works() {
-	let (code_return_data_api, _) = compile_module("return_data_api").unwrap();
-	let (code_return_with_data, hash_return_with_data) =
-		compile_module("return_with_data").unwrap();
-
-	ExtBuilder::default().existential_deposit(100).build().execute_with(|| {
-		let _ = <Test as Config>::Currency::set_balance(&ALICE, 1_000_000);
-
-		// Upload the io echoing fixture for later use
-		assert_ok!(Contracts::upload_code(
-			RuntimeOrigin::signed(ALICE),
-			code_return_with_data,
-			deposit_limit::<Test>(),
-		));
-
-		// Create fixture: Constructor does nothing
-		let Contract { addr, .. } = builder::bare_instantiate(Code::Upload(code_return_data_api))
-			.build_and_unwrap_contract();
-
-		// Call the contract: It will issue calls and deploys, asserting on
-		assert_ok!(builder::call(addr)
-			.value(10 * 1024)
-			.data(hash_return_with_data.encode())
-			.build());
-	});
-}
-
-#[test]
-fn immutable_data_works() {
-	let (code, _) = compile_module("immutable_data").unwrap();
-
-	ExtBuilder::default().existential_deposit(100).build().execute_with(|| {
-		let _ = <Test as Config>::Currency::set_balance(&ALICE, 1_000_000);
-
-		let data = [0xfe; 8];
-
-		// Create fixture: Constructor sets the immtuable data
-		let Contract { addr, .. } = builder::bare_instantiate(Code::Upload(code))
-			.data(data.to_vec())
-			.build_and_unwrap_contract();
-
-		let contract = test_utils::get_contract(&addr);
-		let account = <Test as Config>::AddressMapper::to_account_id(&addr);
-		let actual_deposit =
-			test_utils::get_balance_on_hold(&HoldReason::StorageDepositReserve.into(), &account);
-
-		assert_eq!(contract.immutable_data_len(), data.len() as u32);
-
-		// Storing immmutable data charges storage deposit; verify it explicitly.
-		assert_eq!(actual_deposit, test_utils::contract_base_deposit(&addr));
-
-		// make sure it is also recorded in the base deposit
-		assert_eq!(
-			test_utils::get_balance_on_hold(&HoldReason::StorageDepositReserve.into(), &account),
-			contract.storage_base_deposit(),
-		);
-
-		// Call the contract: Asserts the input to equal the immutable data
-		assert_ok!(builder::call(addr).data(data.to_vec()).build());
-	});
-}
-
-#[test]
-fn sbrk_cannot_be_deployed() {
-	let (code, _) = compile_module("sbrk").unwrap();
-
-	ExtBuilder::default().build().execute_with(|| {
-		let _ = Balances::set_balance(&ALICE, 1_000_000);
-
-		assert_err!(
-			Contracts::upload_code(
-				RuntimeOrigin::signed(ALICE),
-				code.clone(),
-				deposit_limit::<Test>(),
-			),
-			<Error<Test>>::InvalidInstruction
-		);
-
-		assert_err!(
-			builder::bare_instantiate(Code::Upload(code)).build().result,
-			<Error<Test>>::InvalidInstruction
-		);
-	});
-}
-
-#[test]
-fn overweight_basic_block_cannot_be_deployed() {
-	let (code, _) = compile_module("basic_block").unwrap();
-
-	ExtBuilder::default().build().execute_with(|| {
-		let _ = Balances::set_balance(&ALICE, 1_000_000);
-
-		assert_err!(
-			Contracts::upload_code(
-				RuntimeOrigin::signed(ALICE),
-				code.clone(),
-				deposit_limit::<Test>(),
-			),
-			<Error<Test>>::BasicBlockTooLarge
-		);
-
-		assert_err!(
-			builder::bare_instantiate(Code::Upload(code)).build().result,
-			<Error<Test>>::BasicBlockTooLarge
-		);
-	});
-}
-
-#[test]
-fn origin_api_works() {
-	let (code, _) = compile_module("origin").unwrap();
-
-	ExtBuilder::default().existential_deposit(100).build().execute_with(|| {
-		let _ = <Test as Config>::Currency::set_balance(&ALICE, 1_000_000);
-
-		// Create fixture: Constructor does nothing
-		let Contract { addr, .. } =
-			builder::bare_instantiate(Code::Upload(code)).build_and_unwrap_contract();
-
-		// Call the contract: Asserts the origin API to work as expected
-		assert_ok!(builder::call(addr).build());
-	});
-}
-
-#[test]
-fn code_hash_works() {
-	use crate::precompiles::{Precompile, EVM_REVERT};
-	use precompiles::NoInfo;
-
-	let builtin_precompile = H160(NoInfo::<Test>::MATCHER.base_address());
-	let primitive_precompile = H160::from_low_u64_be(1);
-
-	let (code_hash_code, self_code_hash) = compile_module("code_hash").unwrap();
-	let (dummy_code, code_hash) = compile_module("dummy").unwrap();
-
-	ExtBuilder::default().existential_deposit(1).build().execute_with(|| {
-		let _ = <Test as Config>::Currency::set_balance(&ALICE, 1_000_000);
-
-		let Contract { addr, .. } =
-			builder::bare_instantiate(Code::Upload(code_hash_code)).build_and_unwrap_contract();
-		let Contract { addr: dummy_addr, .. } =
-			builder::bare_instantiate(Code::Upload(dummy_code)).build_and_unwrap_contract();
-
-		// code hash of dummy contract
-		assert_ok!(builder::call(addr).data((dummy_addr, code_hash).encode()).build());
-		// code hash of itself
-		assert_ok!(builder::call(addr).data((addr, self_code_hash).encode()).build());
-		// code hash of primitive pre-compile (exist but have no bytecode)
-		assert_ok!(builder::call(addr)
-			.data((primitive_precompile, crate::exec::EMPTY_CODE_HASH).encode())
-			.build());
-		// code hash of normal pre-compile (do have a bytecode)
-		assert_ok!(builder::call(addr)
-			.data((builtin_precompile, sp_io::hashing::keccak_256(&EVM_REVERT)).encode())
-			.build());
-
-		// EOA doesn't exists
-		assert_err!(
-			builder::bare_call(addr)
-				.data((BOB_ADDR, crate::exec::EMPTY_CODE_HASH).encode())
-				.build()
-				.result,
-			Error::<Test>::ContractTrapped
-		);
-		// non-existing will return zero
-		assert_ok!(builder::call(addr).data((BOB_ADDR, H256::zero()).encode()).build());
-
-		// create EOA
-		let _ = <Test as Config>::Currency::set_balance(
-			&<Test as Config>::AddressMapper::to_account_id(&BOB_ADDR),
-			1_000_000,
-		);
-
-		// EOA returns empty code hash
-		assert_ok!(builder::call(addr)
-			.data((BOB_ADDR, crate::exec::EMPTY_CODE_HASH).encode())
-			.build());
-	});
-}
-
-#[test]
-fn code_size_works() {
-	let (tester_code, _) = compile_module("extcodesize").unwrap();
-	let tester_code_len = tester_code.len() as u64;
-
-	let (dummy_code, _) = compile_module("dummy").unwrap();
-	let dummy_code_len = dummy_code.len() as u64;
-
-	ExtBuilder::default().existential_deposit(1).build().execute_with(|| {
-		let _ = <Test as Config>::Currency::set_balance(&ALICE, 1_000_000);
-
-		let Contract { addr: tester_addr, .. } =
-			builder::bare_instantiate(Code::Upload(tester_code)).build_and_unwrap_contract();
-		let Contract { addr: dummy_addr, .. } =
-			builder::bare_instantiate(Code::Upload(dummy_code)).build_and_unwrap_contract();
-
-		// code size of another contract address
-		assert_ok!(builder::call(tester_addr).data((dummy_addr, dummy_code_len).encode()).build());
-
-		// code size of own contract address
-		assert_ok!(builder::call(tester_addr)
-			.data((tester_addr, tester_code_len).encode())
-			.build());
-
-		// code size of non contract accounts
-		assert_ok!(builder::call(tester_addr).data(([8u8; 20], 0u64).encode()).build());
-	});
-}
-
-#[test]
-fn origin_must_be_mapped() {
-	let (code, hash) = compile_module("dummy").unwrap();
-
-	ExtBuilder::default().existential_deposit(100).build().execute_with(|| {
-		<Test as Config>::Currency::set_balance(&ALICE, 1_000_000);
-		<Test as Config>::Currency::set_balance(&EVE, 1_000_000);
-
-		let eve = RuntimeOrigin::signed(EVE);
-
-		// alice can instantiate as she doesn't need a mapping
-		let Contract { addr, .. } =
-			builder::bare_instantiate(Code::Upload(code)).build_and_unwrap_contract();
-
-		// without a mapping eve can neither call nor instantiate
-		assert_err!(
-			builder::bare_call(addr).origin(eve.clone()).build().result,
-			<Error<Test>>::AccountUnmapped
-		);
-		assert_err!(
-			builder::bare_instantiate(Code::Existing(hash))
-				.origin(eve.clone())
-				.build()
-				.result,
-			<Error<Test>>::AccountUnmapped
-		);
-
-		// after mapping eve is usable as an origin
-		<Pallet<Test>>::map_account(eve.clone()).unwrap();
-		assert_ok!(builder::bare_call(addr).origin(eve.clone()).build().result);
-		assert_ok!(builder::bare_instantiate(Code::Existing(hash)).origin(eve).build().result);
-	});
-}
-
-#[test]
-fn mapped_address_works() {
-	let (code, _) = compile_module("terminate_and_send_to_argument").unwrap();
-
-	ExtBuilder::default().existential_deposit(100).build().execute_with(|| {
-		<Test as Config>::Currency::set_balance(&ALICE, 1_000_000);
-
-		// without a mapping everything will be send to the fallback account
-		let Contract { addr, .. } =
-			builder::bare_instantiate(Code::Upload(code.clone())).build_and_unwrap_contract();
-		assert_eq!(<Test as Config>::Currency::total_balance(&EVE_FALLBACK), 0);
-		builder::bare_call(addr).data(EVE_ADDR.encode()).build_and_unwrap_result();
-		assert_eq!(<Test as Config>::Currency::total_balance(&EVE_FALLBACK), 100);
-
-		// after mapping it will be sent to the real eve account
-		let Contract { addr, .. } =
-			builder::bare_instantiate(Code::Upload(code)).build_and_unwrap_contract();
-		// need some balance to pay for the map deposit
-		<Test as Config>::Currency::set_balance(&EVE, 1_000);
-		<Pallet<Test>>::map_account(RuntimeOrigin::signed(EVE)).unwrap();
-		builder::bare_call(addr).data(EVE_ADDR.encode()).build_and_unwrap_result();
-		assert_eq!(<Test as Config>::Currency::total_balance(&EVE_FALLBACK), 100);
-		assert_eq!(<Test as Config>::Currency::total_balance(&EVE), 1_100);
-	});
-}
-
-#[test]
-fn recovery_works() {
-	let (code, _) = compile_module("terminate_and_send_to_argument").unwrap();
-
-	ExtBuilder::default().existential_deposit(100).build().execute_with(|| {
-		<Test as Config>::Currency::set_balance(&ALICE, 1_000_000);
-
-		// eve puts her AccountId20 as argument to terminate but forgot to register
-		// her AccountId32 first so now the funds are trapped in her fallback account
-		let Contract { addr, .. } =
-			builder::bare_instantiate(Code::Upload(code.clone())).build_and_unwrap_contract();
-		assert_eq!(<Test as Config>::Currency::total_balance(&EVE), 0);
-		assert_eq!(<Test as Config>::Currency::total_balance(&EVE_FALLBACK), 0);
-		builder::bare_call(addr).data(EVE_ADDR.encode()).build_and_unwrap_result();
-		assert_eq!(<Test as Config>::Currency::total_balance(&EVE_FALLBACK), 100);
-		assert_eq!(<Test as Config>::Currency::total_balance(&EVE), 0);
-
-		let call = RuntimeCall::Balances(pallet_balances::Call::transfer_all {
-			dest: EVE,
-			keep_alive: false,
-		});
-
-		// she now uses the recovery function to move all funds from the fallback
-		// account to her real account
-		<Pallet<Test>>::dispatch_as_fallback_account(RuntimeOrigin::signed(EVE), Box::new(call))
-			.unwrap();
-		assert_eq!(<Test as Config>::Currency::total_balance(&EVE_FALLBACK), 0);
-		assert_eq!(<Test as Config>::Currency::total_balance(&EVE), 100);
-	});
-}
-
-#[test]
-fn skip_transfer_works() {
-	let (code_caller, _) = compile_module("call").unwrap();
-	let (code, _) = compile_module("store_call").unwrap();
-
-	ExtBuilder::default().existential_deposit(100).build().execute_with(|| {
-		<Test as Config>::Currency::set_balance(&ALICE, 1_000_000);
-		<Test as Config>::Currency::set_balance(&BOB, 0);
-
-		// when gas is some (transfers enabled): bob has no money: fail
-		assert_err!(
-			Pallet::<Test>::dry_run_eth_transact(
-				GenericTransaction {
-					from: Some(BOB_ADDR),
-					input: code.clone().into(),
-					gas: Some(1u32.into()),
-					..Default::default()
-				},
-				Weight::MAX,
-				|_, _| 0u64,
-			),
-			EthTransactError::Message(format!(
-				"insufficient funds for gas * price + value: address {BOB_ADDR:?} have 0 (supplied gas 1)"
-			))
-		);
-
-		// no gas specified (all transfers are skipped): even without money bob can deploy
-		assert_ok!(Pallet::<Test>::dry_run_eth_transact(
-			GenericTransaction {
-				from: Some(BOB_ADDR),
-				input: code.clone().into(),
-				..Default::default()
-			},
-			Weight::MAX,
-			|_, _| 0u64,
-		));
-
-		let Contract { addr, .. } =
-			builder::bare_instantiate(Code::Upload(code)).build_and_unwrap_contract();
-
-		let Contract { addr: caller_addr, .. } =
-			builder::bare_instantiate(Code::Upload(code_caller)).build_and_unwrap_contract();
-
-		// call directly: fails with enabled transfers
-		assert_err!(
-			Pallet::<Test>::dry_run_eth_transact(
-				GenericTransaction {
-					from: Some(BOB_ADDR),
-					to: Some(addr),
-					input: 0u32.encode().into(),
-					gas: Some(1u32.into()),
-					..Default::default()
-				},
-				Weight::MAX,
-				|_, _| 0u64,
-			),
-			EthTransactError::Message(format!(
-				"insufficient funds for gas * price + value: address {BOB_ADDR:?} have 0 (supplied gas 1)"
-			))
-		);
-
-		// fails to call through other contract
-		// we didn't roll back the storage changes done by the previous
-		// call. So the item already exists. We simply increase the size of
-		// the storage item to incur some deposits (which bob can't pay).
-		assert!(Pallet::<Test>::dry_run_eth_transact(
-			GenericTransaction {
-				from: Some(BOB_ADDR),
-				to: Some(caller_addr),
-				input: (1u32, &addr).encode().into(),
-				gas: Some(1u32.into()),
-				..Default::default()
-			},
-			Weight::MAX,
-			|_, _| 0u64,
-		)
-		.is_err(),);
-
-		// works when no gas is specified (skip transfer)
-		assert_ok!(Pallet::<Test>::dry_run_eth_transact(
-			GenericTransaction {
-				from: Some(BOB_ADDR),
-				to: Some(addr),
-				input: 2u32.encode().into(),
-				..Default::default()
-			},
-			Weight::MAX,
-			|_, _| 0u64,
-		));
-
-		// call through contract works when transfers are skipped
-		assert_ok!(Pallet::<Test>::dry_run_eth_transact(
-			GenericTransaction {
-				from: Some(BOB_ADDR),
-				to: Some(caller_addr),
-				input: (3u32, &addr).encode().into(),
-				..Default::default()
-			},
-			Weight::MAX,
-			|_, _| 0u64,
-		));
-
-		// works with transfers enabled if we don't incur a storage cost
-		// we shrink the item so its actually a refund
-		assert_ok!(Pallet::<Test>::dry_run_eth_transact(
-			GenericTransaction {
-				from: Some(BOB_ADDR),
-				to: Some(caller_addr),
-				input: (2u32, &addr).encode().into(),
-				gas: Some(1u32.into()),
-				..Default::default()
-			},
-			Weight::MAX,
-			|_, _| 0u64,
-		));
-
-		// fails when trying to increase the storage item size
-		assert!(Pallet::<Test>::dry_run_eth_transact(
-			GenericTransaction {
-				from: Some(BOB_ADDR),
-				to: Some(caller_addr),
-				input: (3u32, &addr).encode().into(),
-				gas: Some(1u32.into()),
-				..Default::default()
-			},
-			Weight::MAX,
-			|_, _| 0u64,
-		)
-		.is_err());
-	});
-}
-
-#[test]
-fn gas_limit_api_works() {
-	let (code, _) = compile_module("gas_limit").unwrap();
-
-	ExtBuilder::default().existential_deposit(100).build().execute_with(|| {
-		let _ = <Test as Config>::Currency::set_balance(&ALICE, 1_000_000);
-
-		// Create fixture: Constructor does nothing
-		let Contract { addr, .. } =
-			builder::bare_instantiate(Code::Upload(code)).build_and_unwrap_contract();
-
-		// Call the contract: It echoes back the value returned by the gas limit API.
-		let received = builder::bare_call(addr).build_and_unwrap_result();
-		assert_eq!(received.flags, ReturnFlags::empty());
-		assert_eq!(
-			u64::from_le_bytes(received.data[..].try_into().unwrap()),
-			<Test as frame_system::Config>::BlockWeights::get().max_block.ref_time()
-		);
-	});
-}
-
-#[test]
-fn unknown_syscall_rejected() {
-	let (code, _) = compile_module("unknown_syscall").unwrap();
-
-	ExtBuilder::default().existential_deposit(100).build().execute_with(|| {
-		<Test as Config>::Currency::set_balance(&ALICE, 1_000_000);
-
-		assert_err!(
-			builder::bare_instantiate(Code::Upload(code)).build().result,
-			<Error<Test>>::CodeRejected,
-		)
-	});
-}
-
-#[test]
-fn unstable_interface_rejected() {
-	let (code, _) = compile_module("unstable_interface").unwrap();
-
-	ExtBuilder::default().existential_deposit(100).build().execute_with(|| {
-		<Test as Config>::Currency::set_balance(&ALICE, 1_000_000);
-
-		Test::set_unstable_interface(false);
-		assert_err!(
-			builder::bare_instantiate(Code::Upload(code.clone())).build().result,
-			<Error<Test>>::CodeRejected,
-		);
-
-		Test::set_unstable_interface(true);
-		assert_ok!(builder::bare_instantiate(Code::Upload(code)).build().result);
-	});
-}
-
-#[test]
-fn tracing_works_for_transfers() {
-	ExtBuilder::default().build().execute_with(|| {
-		let _ = <Test as Config>::Currency::set_balance(&ALICE, 100_000_000);
-		let mut tracer = CallTracer::new(Default::default(), |_| U256::zero());
-		trace(&mut tracer, || {
-			builder::bare_call(BOB_ADDR).evm_value(10.into()).build_and_unwrap_result();
-		});
-
-		let trace = tracer.collect_trace();
-		assert_eq!(
-			trace,
-			Some(CallTrace {
-				from: ALICE_ADDR,
-				to: BOB_ADDR,
-				value: Some(U256::from(10)),
-				call_type: CallType::Call,
-				..Default::default()
-			})
-		)
-	});
-}
-
-#[test]
-fn call_tracing_works() {
-	use crate::evm::*;
-	use CallType::*;
-	let (code, _code_hash) = compile_module("tracing").unwrap();
-	let (binary_callee, _) = compile_module("tracing_callee").unwrap();
-	ExtBuilder::default().existential_deposit(200).build().execute_with(|| {
-		let _ = <Test as Config>::Currency::set_balance(&ALICE, 100_000_000);
-
-		let Contract { addr: addr_callee, .. } =
-			builder::bare_instantiate(Code::Upload(binary_callee)).build_and_unwrap_contract();
-
-		let Contract { addr, .. } =
-			builder::bare_instantiate(Code::Upload(code)).evm_value(10_000_000.into()).build_and_unwrap_contract();
-
-
-		let tracer_configs = vec![
-			 CallTracerConfig{ with_logs: false, only_top_call: false},
-			 CallTracerConfig{ with_logs: false, only_top_call: false},
-			 CallTracerConfig{ with_logs: false, only_top_call: true},
-		];
-
-		// Verify that the first trace report the same weight reported by bare_call
-		// TODO: fix tracing ( https://github.com/paritytech/polkadot-sdk/issues/8362 )
-		/*
-		let mut tracer = CallTracer::new(false, |w| w);
-		let gas_used = trace(&mut tracer, || {
-			builder::bare_call(addr).data((3u32, addr_callee).encode()).build().gas_consumed
-		});
-		let trace = tracer.collect_trace().unwrap();
-		assert_eq!(&trace.gas_used, &gas_used);
-		*/
-
-		// Discarding gas usage, check that traces reported are correct
-		for config in tracer_configs {
-			let logs = if config.with_logs {
-				vec![
-					CallLog {
-						address: addr,
-						topics: Default::default(),
-						data: b"before".to_vec().into(),
-						position: 0,
-					},
-					CallLog {
-						address: addr,
-						topics: Default::default(),
-						data: b"after".to_vec().into(),
-						position: 1,
-					},
-				]
-			} else {
-				vec![]
-			};
-
-			let calls = if config.only_top_call {
-				vec![]
-			} else {
-				vec![
-						CallTrace {
-							from: addr,
-							to: addr_callee,
-							input: 2u32.encode().into(),
-							output: hex_literal::hex!(
-										"08c379a00000000000000000000000000000000000000000000000000000000000000020000000000000000000000000000000000000000000000000000000000000001a546869732066756e6374696f6e20616c77617973206661696c73000000000000"
-									).to_vec().into(),
-							revert_reason: Some("revert: This function always fails".to_string()),
-							error: Some("execution reverted".to_string()),
-							call_type: Call,
-							value: Some(U256::from(0)),
-							..Default::default()
-						},
-						CallTrace {
-							from: addr,
-							to: addr,
-							input: (2u32, addr_callee).encode().into(),
-							call_type: Call,
-							logs: logs.clone(),
-							value: Some(U256::from(0)),
-							calls: vec![
-								CallTrace {
-									from: addr,
-									to: addr_callee,
-									input: 1u32.encode().into(),
-									output: Default::default(),
-									error: Some("ContractTrapped".to_string()),
-									call_type: Call,
-									value: Some(U256::from(0)),
-									..Default::default()
-								},
-								CallTrace {
-									from: addr,
-									to: addr,
-									input: (1u32, addr_callee).encode().into(),
-									call_type: Call,
-									logs: logs.clone(),
-									value: Some(U256::from(0)),
-									calls: vec![
-										CallTrace {
-											from: addr,
-											to: addr_callee,
-											input: 0u32.encode().into(),
-											output: 0u32.to_le_bytes().to_vec().into(),
-											call_type: Call,
-											value: Some(U256::from(0)),
-											..Default::default()
-										},
-										CallTrace {
-											from: addr,
-											to: addr,
-											input: (0u32, addr_callee).encode().into(),
-											call_type: Call,
-											value: Some(U256::from(0)),
-											calls: vec![
-												CallTrace {
-													from: addr,
-													to: BOB_ADDR,
-													value: Some(U256::from(100)),
-													call_type: CallType::Call,
-													..Default::default()
-												}
-											],
-											..Default::default()
-										},
-									],
-									..Default::default()
-								},
-							],
-							..Default::default()
-						},
-					]
-			};
-
-			let mut tracer = CallTracer::new(config, |_| U256::zero());
-			trace(&mut tracer, || {
-				builder::bare_call(addr).data((3u32, addr_callee).encode()).build()
-			});
-
-			let trace = tracer.collect_trace();
-			let expected_trace = CallTrace {
-					from: ALICE_ADDR,
-					to: addr,
-					input: (3u32, addr_callee).encode().into(),
-					call_type: Call,
-					logs: logs.clone(),
-					value: Some(U256::from(0)),
-					calls: calls,
-					..Default::default()
-				};
-
-			assert_eq!(
-				trace,
-				expected_trace.into(),
-			);
-		}
-	});
-}
-
-#[test]
-fn create_call_tracing_works() {
-	use crate::evm::*;
-	let (code, code_hash) = compile_module("create2_with_value").unwrap();
-	ExtBuilder::default().existential_deposit(200).build().execute_with(|| {
-		let _ = <Test as Config>::Currency::set_balance(&ALICE, 100_000_000);
-
-		let mut tracer = CallTracer::new(Default::default(), |_| U256::zero());
-
-		let Contract { addr, .. } = trace(&mut tracer, || {
-			builder::bare_instantiate(Code::Upload(code.clone()))
-				.evm_value(100.into())
-				.salt(None)
-				.build_and_unwrap_contract()
-		});
-
-		let call_trace = tracer.collect_trace().unwrap();
-		assert_eq!(
-			call_trace,
-			CallTrace {
-				from: ALICE_ADDR,
-				to: addr,
-				value: Some(100.into()),
-				input: Bytes(code.clone()),
-				call_type: CallType::Create,
-				..Default::default()
-			}
-		);
-
-		let mut tracer = CallTracer::new(Default::default(), |_| U256::zero());
-		let data = b"garbage";
-		let input = (code_hash, data).encode();
-		trace(&mut tracer, || {
-			assert_ok!(builder::call(addr).data(input.clone()).build());
-		});
-
-		let call_trace = tracer.collect_trace().unwrap();
-		let child_addr = crate::address::create2(&addr, &code, data, &[1u8; 32]);
-
-		assert_eq!(
-			call_trace,
-			CallTrace {
-				from: ALICE_ADDR,
-				to: addr,
-				value: Some(0.into()),
-				input: input.clone().into(),
-				calls: vec![CallTrace {
-					from: addr,
-					input: input.clone().into(),
-					to: child_addr,
-					value: Some(0.into()),
-					call_type: CallType::Create2,
-					..Default::default()
-				},],
-				..Default::default()
-			}
-		);
-	});
-}
-
-#[test]
-fn prestate_tracing_works() {
-	use crate::evm::*;
-	use alloc::collections::BTreeMap;
-
-	let (dummy_code, _) = compile_module("dummy").unwrap();
-	let (code, _) = compile_module("tracing").unwrap();
-	let (callee_code, _) = compile_module("tracing_callee").unwrap();
-	ExtBuilder::default().existential_deposit(200).build().execute_with(|| {
-		let _ = <Test as Config>::Currency::set_balance(&ALICE, 100_000_000);
-
-		let Contract { addr: addr_callee, .. } =
-			builder::bare_instantiate(Code::Upload(callee_code.clone()))
-				.build_and_unwrap_contract();
-
-		let Contract { addr, .. } = builder::bare_instantiate(Code::Upload(code.clone()))
-			.native_value(10)
-			.build_and_unwrap_contract();
-
-		// redact balance so that tests are resilient to weight changes
-		let alice_redacted_balance = Some(U256::from(1));
-
-		let test_cases: Vec<(Box<dyn FnOnce()>, _, _)> = vec![
-			(
-				Box::new(|| {
-					builder::bare_call(addr)
-						.data((3u32, addr_callee).encode())
-						.build_and_unwrap_result();
-				}),
-				PrestateTracerConfig {
-					diff_mode: false,
-					disable_storage: false,
-					disable_code: false,
-				},
-				PrestateTrace::Prestate(BTreeMap::from([
-					(
-						ALICE_ADDR,
-						PrestateTraceInfo {
-							balance: alice_redacted_balance,
-							nonce: Some(2),
-							..Default::default()
-						},
-					),
-					(
-						BOB_ADDR,
-						PrestateTraceInfo { balance: Some(U256::from(0u64)), ..Default::default() },
-					),
-					(
-						addr_callee,
-						PrestateTraceInfo {
-							balance: Some(U256::from(0u64)),
-							code: Some(Bytes(callee_code.clone())),
-							nonce: Some(1),
-							..Default::default()
-						},
-					),
-					(
-						addr,
-						PrestateTraceInfo {
-							balance: Some(U256::from(10_000_000u64)),
-							code: Some(Bytes(code.clone())),
-							nonce: Some(1),
-							..Default::default()
-						},
-					),
-				])),
-			),
-			(
-				Box::new(|| {
-					builder::bare_call(addr)
-						.data((3u32, addr_callee).encode())
-						.build_and_unwrap_result();
-				}),
-				PrestateTracerConfig {
-					diff_mode: true,
-					disable_storage: false,
-					disable_code: false,
-				},
-				PrestateTrace::DiffMode {
-					pre: BTreeMap::from([
-						(
-							BOB_ADDR,
-							PrestateTraceInfo {
-								balance: Some(U256::from(100u64)),
-								..Default::default()
-							},
-						),
-						(
-							addr,
-							PrestateTraceInfo {
-								balance: Some(U256::from(9_999_900u64)),
-								code: Some(Bytes(code.clone())),
-								nonce: Some(1),
-								..Default::default()
-							},
-						),
-					]),
-					post: BTreeMap::from([
-						(
-							BOB_ADDR,
-							PrestateTraceInfo {
-								balance: Some(U256::from(200u64)),
-								..Default::default()
-							},
-						),
-						(
-							addr,
-							PrestateTraceInfo {
-								balance: Some(U256::from(9_999_800u64)),
-								..Default::default()
-							},
-						),
-					]),
-				},
-			),
-			(
-				Box::new(|| {
-					builder::bare_instantiate(Code::Upload(dummy_code.clone()))
-						.salt(None)
-						.build_and_unwrap_result();
-				}),
-				PrestateTracerConfig {
-					diff_mode: true,
-					disable_storage: false,
-					disable_code: false,
-				},
-				PrestateTrace::DiffMode {
-					pre: BTreeMap::from([(
-						ALICE_ADDR,
-						PrestateTraceInfo {
-							balance: alice_redacted_balance,
-							nonce: Some(2),
-							..Default::default()
-						},
-					)]),
-					post: BTreeMap::from([
-						(
-							ALICE_ADDR,
-							PrestateTraceInfo {
-								balance: alice_redacted_balance,
-								nonce: Some(3),
-								..Default::default()
-							},
-						),
-						(
-							create1(&ALICE_ADDR, 1),
-							PrestateTraceInfo {
-								code: Some(dummy_code.clone().into()),
-								balance: Some(U256::from(0)),
-								nonce: Some(1),
-								..Default::default()
-							},
-						),
-					]),
-				},
-			),
-		];
-
-		for (exec_call, config, expected_trace) in test_cases.into_iter() {
-			let mut tracer = PrestateTracer::<Test>::new(config);
-			trace(&mut tracer, || {
-				exec_call();
-			});
-
-			let mut trace = tracer.collect_trace();
-
-			// redact alice balance
-			match trace {
-				PrestateTrace::DiffMode { ref mut pre, ref mut post } => {
-					pre.get_mut(&ALICE_ADDR).map(|info| {
-						info.balance = alice_redacted_balance;
-					});
-					post.get_mut(&ALICE_ADDR).map(|info| {
-						info.balance = alice_redacted_balance;
-					});
-				},
-				PrestateTrace::Prestate(ref mut pre) => {
-					pre.get_mut(&ALICE_ADDR).map(|info| {
-						info.balance = alice_redacted_balance;
-					});
-				},
-			}
-
-			assert_eq!(trace, expected_trace);
-		}
-	});
-}
-
-#[test]
-fn unknown_precompiles_revert() {
-	let (code, _code_hash) = compile_module("read_only_call").unwrap();
-
-	ExtBuilder::default().build().execute_with(|| {
-		let _ = <Test as Config>::Currency::set_balance(&ALICE, 100_000_000_000);
-		let Contract { addr, .. } =
-			builder::bare_instantiate(Code::Upload(code)).build_and_unwrap_contract();
-
-		let cases: Vec<(H160, Box<dyn FnOnce(_)>)> = vec![(
-			H160::from_low_u64_be(0x0a),
-			Box::new(|result| {
-				assert_err!(result, <Error<Test>>::UnsupportedPrecompileAddress);
-			}),
-		)];
-
-		for (callee_addr, assert_result) in cases {
-			let result =
-				builder::bare_call(addr).data((callee_addr, [0u8; 0]).encode()).build().result;
-			assert_result(result);
-		}
-	});
-}
-
-#[test]
-fn pure_precompile_works() {
-	use hex_literal::hex;
-
-	let cases = vec![
-		(
-			"ECRecover",
-			H160::from_low_u64_be(1),
-			hex!("18c547e4f7b0f325ad1e56f57e26c745b09a3e503d86e00e5255ff7f715d3d1c000000000000000000000000000000000000000000000000000000000000001c73b1693892219d736caba55bdb67216e485557ea6b6af75f37096c9aa6a5a75feeb940b1d03b21e36b0e47e79769f095fe2ab855bd91e3a38756b7d75a9c4549").to_vec(),
-			hex!("000000000000000000000000a94f5374fce5edbc8e2a8697c15331677e6ebf0b").to_vec(),
-		),
-		(
-			"Sha256",
-			H160::from_low_u64_be(2),
-			hex!("ec07171c4f0f0e2b").to_vec(),
-			hex!("d0591ea667763c69a5f5a3bae657368ea63318b2c9c8349cccaf507e3cbd7c7a").to_vec(),
-		),
-		(
-			"Ripemd160",
-			H160::from_low_u64_be(3),
-			hex!("ec07171c4f0f0e2b").to_vec(),
-			hex!("000000000000000000000000a9c5ebaf7589fd8acfd542c3a008956de84fbeb7").to_vec(),
-		),
-		(
-			"Identity",
-			H160::from_low_u64_be(4),
-			[42u8; 128].to_vec(),
-			[42u8; 128].to_vec(),
-		),
-		(
-			"Modexp",
-			H160::from_low_u64_be(5),
-			hex!("00000000000000000000000000000000000000000000000000000000000000010000000000000000000000000000000000000000000000000000000000000020000000000000000000000000000000000000000000000000000000000000002003fffffffffffffffffffffffffffffffffffffffffffffffffffffffefffffc2efffffffffffffffffffffffffffffffffffffffffffffffffffffffefffffc2f").to_vec(),
-			hex!("0000000000000000000000000000000000000000000000000000000000000001").to_vec(),
-		),
-		(
-			"Bn128Add",
-			H160::from_low_u64_be(6),
-			hex!("18b18acfb4c2c30276db5411368e7185b311dd124691610c5d3b74034e093dc9063c909c4720840cb5134cb9f59fa749755796819658d32efc0d288198f3726607c2b7f58a84bd6145f00c9c2bc0bb1a187f20ff2c92963a88019e7c6a014eed06614e20c147e940f2d70da3f74c9a17df361706a4485c742bd6788478fa17d7").to_vec(),
-			hex!("2243525c5efd4b9c3d3c45ac0ca3fe4dd85e830a4ce6b65fa1eeaee202839703301d1d33be6da8e509df21cc35964723180eed7532537db9ae5e7d48f195c915").to_vec(),
-		),
-		(
-			"Bn128Mul",
-			H160::from_low_u64_be(7),
-			hex!("2bd3e6d0f3b142924f5ca7b49ce5b9d54c4703d7ae5648e61d02268b1a0a9fb721611ce0a6af85915e2f1d70300909ce2e49dfad4a4619c8390cae66cefdb20400000000000000000000000000000000000000000000000011138ce750fa15c2").to_vec(),
-			hex!("070a8d6a982153cae4be29d434e8faef8a47b274a053f5a4ee2a6c9c13c31e5c031b8ce914eba3a9ffb989f9cdd5b0f01943074bf4f0f315690ec3cec6981afc").to_vec(),
-		),
-		(
-			"Bn128Pairing",
-			H160::from_low_u64_be(8),
-			hex!("1c76476f4def4bb94541d57ebba1193381ffa7aa76ada664dd31c16024c43f593034dd2920f673e204fee2811c678745fc819b55d3e9d294e45c9b03a76aef41209dd15ebff5d46c4bd888e51a93cf99a7329636c63514396b4a452003a35bf704bf11ca01483bfa8b34b43561848d28905960114c8ac04049af4b6315a416782bb8324af6cfc93537a2ad1a445cfd0ca2a71acd7ac41fadbf933c2a51be344d120a2a4cf30c1bf9845f20c6fe39e07ea2cce61f0c9bb048165fe5e4de877550111e129f1cf1097710d41c4ac70fcdfa5ba2023c6ff1cbeac322de49d1b6df7c2032c61a830e3c17286de9462bf242fca2883585b93870a73853face6a6bf411198e9393920d483a7260bfb731fb5d25f1aa493335a9e71297e485b7aef312c21800deef121f1e76426a00665e5c4479674322d4f75edadd46debd5cd992f6ed090689d0585ff075ec9e99ad690c3395bc4b313370b38ef355acdadcd122975b12c85ea5db8c6deb4aab71808dcb408fe3d1e7690c43d37b4ce6cc0166fa7daa").to_vec(),
-			hex!("0000000000000000000000000000000000000000000000000000000000000001").to_vec(),
-		),
-		(
-			"Blake2F",
-			H160::from_low_u64_be(9),
-			hex!("0000000048c9bdf267e6096a3ba7ca8485ae67bb2bf894fe72f36e3cf1361d5f3af54fa5d182e6ad7f520e511f6c3e2b8c68059b6bbd41fbabd9831f79217e1319cde05b61626300000000000000000000000000000000000000000000000000000000000000000000000000000000000000000000000000000000000000000000000000000000000000000000000000000000000000000000000000000000000000000000000000000000000000000000000000000000000000000000000000000000000300000000000000000000000000000001").to_vec(),
-			hex!("08c9bcf367e6096a3ba7ca8485ae67bb2bf894fe72f36e3cf1361d5f3af54fa5d282e6ad7f520e511f6c3e2b8c68059b9442be0454267ce079217e1319cde05b").to_vec(),
-		),
-	];
-
-	for (description, precompile_addr, input, output) in cases {
-		let (code, _code_hash) = compile_module("call_and_return").unwrap();
-		ExtBuilder::default().build().execute_with(|| {
-			let _ = <Test as Config>::Currency::set_balance(&ALICE, 100_000_000_000);
-			let Contract { addr, .. } = builder::bare_instantiate(Code::Upload(code))
-				.native_value(1_000)
-				.build_and_unwrap_contract();
-
-			let result = builder::bare_call(addr)
-				.data(
-					(&precompile_addr, 100u64)
-						.encode()
-						.into_iter()
-						.chain(input)
-						.collect::<Vec<_>>(),
-				)
-				.build_and_unwrap_result();
-
-			assert_eq!(
-				Pallet::<Test>::evm_balance(&precompile_addr),
-				U256::from(100),
-				"{description}: unexpected balance"
-			);
-			assert_eq!(
-				alloy_core::hex::encode(result.data),
-				alloy_core::hex::encode(output),
-				"{description} Unexpected output for precompile: {precompile_addr:?}",
-			);
-			assert_eq!(result.flags, ReturnFlags::empty());
-		});
-	}
-}
-
-#[test]
-fn precompiles_work() {
-	use crate::precompiles::Precompile;
-	use alloy_core::sol_types::{Panic, PanicKind, Revert, SolError, SolInterface, SolValue};
-	use precompiles::{INoInfo, NoInfo};
-
-	let precompile_addr = H160(NoInfo::<Test>::MATCHER.base_address());
-
-	let cases = vec![
-		(
-			INoInfo::INoInfoCalls::identity(INoInfo::identityCall { number: 42u64.into() })
-				.abi_encode(),
-			42u64.abi_encode(),
-			RuntimeReturnCode::Success,
-		),
-		(
-			INoInfo::INoInfoCalls::reverts(INoInfo::revertsCall { error: "panic".to_string() })
-				.abi_encode(),
-			Revert::from("panic").abi_encode(),
-			RuntimeReturnCode::CalleeReverted,
-		),
-		(
-			INoInfo::INoInfoCalls::panics(INoInfo::panicsCall {}).abi_encode(),
-			Panic::from(PanicKind::Assert).abi_encode(),
-			RuntimeReturnCode::CalleeReverted,
-		),
-		(
-			INoInfo::INoInfoCalls::errors(INoInfo::errorsCall {}).abi_encode(),
-			Vec::new(),
-			RuntimeReturnCode::CalleeTrapped,
-		),
-		// passing non decodeable input reverts with solidity panic
-		(
-			b"invalid".to_vec(),
-			Panic::from(PanicKind::ResourceError).abi_encode(),
-			RuntimeReturnCode::CalleeReverted,
-		),
-		(
-			INoInfo::INoInfoCalls::passData(INoInfo::passDataCall {
-				inputLen: limits::CALLDATA_BYTES,
-			})
-			.abi_encode(),
-			Vec::new(),
-			RuntimeReturnCode::Success,
-		),
-		(
-			INoInfo::INoInfoCalls::passData(INoInfo::passDataCall {
-				inputLen: limits::CALLDATA_BYTES + 1,
-			})
-			.abi_encode(),
-			Vec::new(),
-			RuntimeReturnCode::CalleeTrapped,
-		),
-		(
-			INoInfo::INoInfoCalls::returnData(INoInfo::returnDataCall {
-				returnLen: limits::CALLDATA_BYTES - 4,
-			})
-			.abi_encode(),
-			vec![42u8; limits::CALLDATA_BYTES as usize - 4],
-			RuntimeReturnCode::Success,
-		),
-		(
-			INoInfo::INoInfoCalls::returnData(INoInfo::returnDataCall {
-				returnLen: limits::CALLDATA_BYTES + 1,
-			})
-			.abi_encode(),
-			vec![],
-			RuntimeReturnCode::CalleeTrapped,
-		),
-	];
-
-	for (input, output, error_code) in cases {
-		let (code, _code_hash) = compile_module("call_and_returncode").unwrap();
-		ExtBuilder::default().build().execute_with(|| {
-			let id = <Test as Config>::AddressMapper::to_account_id(&precompile_addr);
-			let _ = <Test as Config>::Currency::set_balance(&ALICE, 100_000_000_000);
-			let Contract { addr, .. } = builder::bare_instantiate(Code::Upload(code))
-				.native_value(1000)
-				.build_and_unwrap_contract();
-
-			let result = builder::bare_call(addr)
-				.data(
-					(&precompile_addr, 0u64).encode().into_iter().chain(input).collect::<Vec<_>>(),
-				)
-				.build_and_unwrap_result();
-
-			// no account or contract info should be created for a NoInfo pre-compile
-			assert!(test_utils::get_contract_checked(&precompile_addr).is_none());
-			assert!(!System::account_exists(&id));
-			assert_eq!(Pallet::<Test>::evm_balance(&precompile_addr), U256::zero());
-
-			assert_eq!(result.flags, ReturnFlags::empty());
-			assert_eq!(u32::from_le_bytes(result.data[..4].try_into().unwrap()), error_code as u32);
-			assert_eq!(
-				&result.data[4..],
-				&output,
-				"Unexpected output for precompile: {precompile_addr:?}",
-			);
-		});
-	}
-}
-
-#[test]
-fn precompiles_with_info_creates_contract() {
-	use crate::precompiles::Precompile;
-	use alloy_core::sol_types::SolInterface;
-	use precompiles::{IWithInfo, WithInfo};
-
-	let precompile_addr = H160(WithInfo::<Test>::MATCHER.base_address());
-
-	let cases = vec![(
-		IWithInfo::IWithInfoCalls::dummy(IWithInfo::dummyCall {}).abi_encode(),
-		Vec::<u8>::new(),
-		RuntimeReturnCode::Success,
-	)];
-
-	for (input, output, error_code) in cases {
-		let (code, _code_hash) = compile_module("call_and_returncode").unwrap();
-		ExtBuilder::default().build().execute_with(|| {
-			let id = <Test as Config>::AddressMapper::to_account_id(&precompile_addr);
-			let _ = <Test as Config>::Currency::set_balance(&ALICE, 100_000_000_000);
-			let Contract { addr, .. } = builder::bare_instantiate(Code::Upload(code))
-				.native_value(1000)
-				.build_and_unwrap_contract();
-
-			let result = builder::bare_call(addr)
-				.data(
-					(&precompile_addr, 0u64).encode().into_iter().chain(input).collect::<Vec<_>>(),
-				)
-				.build_and_unwrap_result();
-
-			// a pre-compile with contract info should create an account on first call
-			assert!(test_utils::get_contract_checked(&precompile_addr).is_some());
-			assert!(System::account_exists(&id));
-			assert_eq!(Pallet::<Test>::evm_balance(&precompile_addr), U256::from(0));
-
-			assert_eq!(result.flags, ReturnFlags::empty());
-			assert_eq!(u32::from_le_bytes(result.data[..4].try_into().unwrap()), error_code as u32);
-			assert_eq!(
-				&result.data[4..],
-				&output,
-				"Unexpected output for precompile: {precompile_addr:?}",
-			);
-		});
-	}
-}
-
-#[test]
-fn bump_nonce_once_works() {
-	let (code, hash) = compile_module("dummy").unwrap();
-
-	ExtBuilder::default().existential_deposit(100).build().execute_with(|| {
-		let _ = <Test as Config>::Currency::set_balance(&ALICE, 1_000_000);
-		frame_system::Account::<Test>::mutate(&ALICE, |account| account.nonce = 1);
-
-		let _ = <Test as Config>::Currency::set_balance(&BOB, 1_000_000);
-		frame_system::Account::<Test>::mutate(&BOB, |account| account.nonce = 1);
-
-		builder::bare_instantiate(Code::Upload(code.clone()))
-			.origin(RuntimeOrigin::signed(ALICE))
-			.bump_nonce(BumpNonce::Yes)
-			.salt(None)
-			.build_and_unwrap_result();
-		assert_eq!(System::account_nonce(&ALICE), 2);
-
-		// instantiate again is ok
-		let result = builder::bare_instantiate(Code::Existing(hash))
-			.origin(RuntimeOrigin::signed(ALICE))
-			.bump_nonce(BumpNonce::Yes)
-			.salt(None)
-			.build()
-			.result;
-		assert!(result.is_ok());
-
-		builder::bare_instantiate(Code::Upload(code.clone()))
-			.origin(RuntimeOrigin::signed(BOB))
-			.bump_nonce(BumpNonce::No)
-			.salt(None)
-			.build_and_unwrap_result();
-		assert_eq!(System::account_nonce(&BOB), 1);
-
-		// instantiate again should fail
-		let err = builder::bare_instantiate(Code::Upload(code))
-			.origin(RuntimeOrigin::signed(BOB))
-			.bump_nonce(BumpNonce::No)
-			.salt(None)
-			.build()
-			.result
-			.unwrap_err();
-
-		assert_eq!(err, <Error<Test>>::DuplicateContract.into());
-	});
-}
-
-#[test]
-fn code_size_for_precompiles_works() {
-	use crate::precompiles::Precompile;
-	use precompiles::NoInfo;
-
-	let builtin_precompile = H160(NoInfo::<Test>::MATCHER.base_address());
-	let primitive_precompile = H160::from_low_u64_be(1);
-
-	let (code, _code_hash) = compile_module("extcodesize").unwrap();
-	ExtBuilder::default().build().execute_with(|| {
-		let _ = <Test as Config>::Currency::set_balance(&ALICE, 100_000_000_000);
-		let Contract { addr, .. } = builder::bare_instantiate(Code::Upload(code))
-			.native_value(1000)
-			.build_and_unwrap_contract();
-
-		// the primitive pre-compiles return 0 code size on eth
-		builder::bare_call(addr)
-			.data((&primitive_precompile, 0u64).encode())
-			.build_and_unwrap_result();
-
-		// other precompiles should return the minimal evm revert code
-		builder::bare_call(addr)
-			.data((&builtin_precompile, 5u64).encode())
-			.build_and_unwrap_result();
-	});
-}
-
-#[test]
-fn call_data_limit_is_enforced_subcalls() {
-	let (code, _code_hash) = compile_module("call_with_input_size").unwrap();
-
-	ExtBuilder::default().build().execute_with(|| {
-		let _ = <Test as Config>::Currency::set_balance(&ALICE, 100_000_000_000);
-		let Contract { addr, .. } =
-			builder::bare_instantiate(Code::Upload(code)).build_and_unwrap_contract();
-
-		let cases: Vec<(u32, Box<dyn FnOnce(_)>)> = vec![
-			(
-				0_u32,
-				Box::new(|result| {
-					assert_ok!(result);
-				}),
-			),
-			(
-				1_u32,
-				Box::new(|result| {
-					assert_ok!(result);
-				}),
-			),
-			(
-				limits::CALLDATA_BYTES,
-				Box::new(|result| {
-					assert_ok!(result);
-				}),
-			),
-			(
-				limits::CALLDATA_BYTES + 1,
-				Box::new(|result| {
-					assert_err!(result, <Error<Test>>::CallDataTooLarge);
-				}),
-			),
-		];
-
-		for (callee_input_size, assert_result) in cases {
-			let result = builder::bare_call(addr).data(callee_input_size.encode()).build().result;
-			assert_result(result);
-		}
-	});
-}
-
-#[test]
-fn call_data_limit_is_enforced_root_call() {
-	let (code, _code_hash) = compile_module("dummy").unwrap();
-
-	ExtBuilder::default().build().execute_with(|| {
-		let _ = <Test as Config>::Currency::set_balance(&ALICE, 100_000_000_000);
-		let Contract { addr, .. } =
-			builder::bare_instantiate(Code::Upload(code)).build_and_unwrap_contract();
-
-		let cases: Vec<(H160, u32, Box<dyn FnOnce(_)>)> = vec![
-			(
-				addr,
-				0_u32,
-				Box::new(|result| {
-					assert_ok!(result);
-				}),
-			),
-			(
-				addr,
-				1_u32,
-				Box::new(|result| {
-					assert_ok!(result);
-				}),
-			),
-			(
-				addr,
-				limits::CALLDATA_BYTES,
-				Box::new(|result| {
-					assert_ok!(result);
-				}),
-			),
-			(
-				addr,
-				limits::CALLDATA_BYTES + 1,
-				Box::new(|result| {
-					assert_err!(result, <Error<Test>>::CallDataTooLarge);
-				}),
-			),
-			(
-				// limit is not enforced when tx calls EOA
-				BOB_ADDR,
-				limits::CALLDATA_BYTES + 1,
-				Box::new(|result| {
-					assert_ok!(result);
-				}),
-			),
-		];
-
-		for (addr, callee_input_size, assert_result) in cases {
-			let result = builder::bare_call(addr)
-				.data(vec![42; callee_input_size as usize])
-				.build()
-				.result;
-			assert_result(result);
-		}
-	});
-}
-
-#[test]
-fn return_data_limit_is_enforced() {
-	let (code, _code_hash) = compile_module("return_sized").unwrap();
-
-	ExtBuilder::default().build().execute_with(|| {
-		let _ = <Test as Config>::Currency::set_balance(&ALICE, 100_000_000_000);
-		let Contract { addr, .. } =
-			builder::bare_instantiate(Code::Upload(code)).build_and_unwrap_contract();
-
-		let cases: Vec<(u32, Box<dyn FnOnce(_)>)> = vec![
-			(
-				1_u32,
-				Box::new(|result| {
-					assert_ok!(result);
-				}),
-			),
-			(
-				limits::CALLDATA_BYTES,
-				Box::new(|result| {
-					assert_ok!(result);
-				}),
-			),
-			(
-				limits::CALLDATA_BYTES + 1,
-				Box::new(|result| {
-					assert_err!(result, <Error<Test>>::ReturnDataTooLarge);
-				}),
-			),
-		];
-
-		for (return_size, assert_result) in cases {
-			let result = builder::bare_call(addr).data(return_size.encode()).build().result;
-			assert_result(result);
-		}
-	});
-=======
->>>>>>> 9969e1e8
 }